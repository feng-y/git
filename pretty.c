#include "cache.h"
#include "commit.h"
#include "utf8.h"
#include "diff.h"
#include "revision.h"
#include "string-list.h"
#include "mailmap.h"
#include "log-tree.h"
#include "notes.h"
#include "color.h"
#include "reflog-walk.h"
#include "gpg-interface.h"

static char *user_format;
static struct cmt_fmt_map {
	const char *name;
	enum cmit_fmt format;
	int is_tformat;
	int is_alias;
	const char *user_format;
} *commit_formats;
static size_t builtin_formats_len;
static size_t commit_formats_len;
static size_t commit_formats_alloc;
static struct cmt_fmt_map *find_commit_format(const char *sought);

static void save_user_format(struct rev_info *rev, const char *cp, int is_tformat)
{
	free(user_format);
	user_format = xstrdup(cp);
	if (is_tformat)
		rev->use_terminator = 1;
	rev->commit_format = CMIT_FMT_USERFORMAT;
}

static int git_pretty_formats_config(const char *var, const char *value, void *cb)
{
	struct cmt_fmt_map *commit_format = NULL;
	const char *name;
	const char *fmt;
	int i;

	if (prefixcmp(var, "pretty."))
		return 0;

	name = var + strlen("pretty.");
	for (i = 0; i < builtin_formats_len; i++) {
		if (!strcmp(commit_formats[i].name, name))
			return 0;
	}

	for (i = builtin_formats_len; i < commit_formats_len; i++) {
		if (!strcmp(commit_formats[i].name, name)) {
			commit_format = &commit_formats[i];
			break;
		}
	}

	if (!commit_format) {
		ALLOC_GROW(commit_formats, commit_formats_len+1,
			   commit_formats_alloc);
		commit_format = &commit_formats[commit_formats_len];
		memset(commit_format, 0, sizeof(*commit_format));
		commit_formats_len++;
	}

	commit_format->name = xstrdup(name);
	commit_format->format = CMIT_FMT_USERFORMAT;
	git_config_string(&fmt, var, value);
	if (!prefixcmp(fmt, "format:") || !prefixcmp(fmt, "tformat:")) {
		commit_format->is_tformat = fmt[0] == 't';
		fmt = strchr(fmt, ':') + 1;
	} else if (strchr(fmt, '%'))
		commit_format->is_tformat = 1;
	else
		commit_format->is_alias = 1;
	commit_format->user_format = fmt;

	return 0;
}

static void setup_commit_formats(void)
{
	struct cmt_fmt_map builtin_formats[] = {
		{ "raw",	CMIT_FMT_RAW,		0 },
		{ "medium",	CMIT_FMT_MEDIUM,	0 },
		{ "short",	CMIT_FMT_SHORT,		0 },
		{ "email",	CMIT_FMT_EMAIL,		0 },
		{ "fuller",	CMIT_FMT_FULLER,	0 },
		{ "full",	CMIT_FMT_FULL,		0 },
		{ "oneline",	CMIT_FMT_ONELINE,	1 }
	};
	commit_formats_len = ARRAY_SIZE(builtin_formats);
	builtin_formats_len = commit_formats_len;
	ALLOC_GROW(commit_formats, commit_formats_len, commit_formats_alloc);
	memcpy(commit_formats, builtin_formats,
	       sizeof(*builtin_formats)*ARRAY_SIZE(builtin_formats));

	git_config(git_pretty_formats_config, NULL);
}

static struct cmt_fmt_map *find_commit_format_recursive(const char *sought,
							const char *original,
							int num_redirections)
{
	struct cmt_fmt_map *found = NULL;
	size_t found_match_len = 0;
	int i;

	if (num_redirections >= commit_formats_len)
		die("invalid --pretty format: "
		    "'%s' references an alias which points to itself",
		    original);

	for (i = 0; i < commit_formats_len; i++) {
		size_t match_len;

		if (prefixcmp(commit_formats[i].name, sought))
			continue;

		match_len = strlen(commit_formats[i].name);
		if (found == NULL || found_match_len > match_len) {
			found = &commit_formats[i];
			found_match_len = match_len;
		}
	}

	if (found && found->is_alias) {
		found = find_commit_format_recursive(found->user_format,
						     original,
						     num_redirections+1);
	}

	return found;
}

static struct cmt_fmt_map *find_commit_format(const char *sought)
{
	if (!commit_formats)
		setup_commit_formats();

	return find_commit_format_recursive(sought, sought, 0);
}

void get_commit_format(const char *arg, struct rev_info *rev)
{
	struct cmt_fmt_map *commit_format;

	rev->use_terminator = 0;
	if (!arg || !*arg) {
		rev->commit_format = CMIT_FMT_DEFAULT;
		return;
	}
	if (!prefixcmp(arg, "format:") || !prefixcmp(arg, "tformat:")) {
		save_user_format(rev, strchr(arg, ':') + 1, arg[0] == 't');
		return;
	}

	if (strchr(arg, '%')) {
		save_user_format(rev, arg, 1);
		return;
	}

	commit_format = find_commit_format(arg);
	if (!commit_format)
		die("invalid --pretty format: %s", arg);

	rev->commit_format = commit_format->format;
	rev->use_terminator = commit_format->is_tformat;
	if (commit_format->format == CMIT_FMT_USERFORMAT) {
		save_user_format(rev, commit_format->user_format,
				 commit_format->is_tformat);
	}
}

/*
 * Generic support for pretty-printing the header
 */
static int get_one_line(const char *msg)
{
	int ret = 0;

	for (;;) {
		char c = *msg++;
		if (!c)
			break;
		ret++;
		if (c == '\n')
			break;
	}
	return ret;
}

/* High bit set, or ISO-2022-INT */
static int non_ascii(int ch)
{
	return !isascii(ch) || ch == '\033';
}

int has_non_ascii(const char *s)
{
	int ch;
	if (!s)
		return 0;
	while ((ch = *s++) != '\0') {
		if (non_ascii(ch))
			return 1;
	}
	return 0;
}

static int is_rfc822_special(char ch)
{
	switch (ch) {
	case '(':
	case ')':
	case '<':
	case '>':
	case '[':
	case ']':
	case ':':
	case ';':
	case '@':
	case ',':
	case '.':
	case '"':
	case '\\':
		return 1;
	default:
		return 0;
	}
}

static int needs_rfc822_quoting(const char *s, int len)
{
	int i;
	for (i = 0; i < len; i++)
		if (is_rfc822_special(s[i]))
			return 1;
	return 0;
}

static int last_line_length(struct strbuf *sb)
{
	int i;

	/* How many bytes are already used on the last line? */
	for (i = sb->len - 1; i >= 0; i--)
		if (sb->buf[i] == '\n')
			break;
	return sb->len - (i + 1);
}

static void add_rfc822_quoted(struct strbuf *out, const char *s, int len)
{
	int i;

	/* just a guess, we may have to also backslash-quote */
	strbuf_grow(out, len + 2);

	strbuf_addch(out, '"');
	for (i = 0; i < len; i++) {
		switch (s[i]) {
		case '"':
		case '\\':
			strbuf_addch(out, '\\');
			/* fall through */
		default:
			strbuf_addch(out, s[i]);
		}
	}
	strbuf_addch(out, '"');
}

enum rfc2047_type {
	RFC2047_SUBJECT,
	RFC2047_ADDRESS,
};

static int is_rfc2047_special(char ch, enum rfc2047_type type)
{
	/*
	 * rfc2047, section 4.2:
	 *
	 *    8-bit values which correspond to printable ASCII characters other
	 *    than "=", "?", and "_" (underscore), MAY be represented as those
	 *    characters.  (But see section 5 for restrictions.)  In
	 *    particular, SPACE and TAB MUST NOT be represented as themselves
	 *    within encoded words.
	 */

	/*
	 * rule out non-ASCII characters and non-printable characters (the
	 * non-ASCII check should be redundant as isprint() is not localized
	 * and only knows about ASCII, but be defensive about that)
	 */
	if (non_ascii(ch) || !isprint(ch))
		return 1;

	/*
	 * rule out special printable characters (' ' should be the only
	 * whitespace character considered printable, but be defensive and use
	 * isspace())
	 */
	if (isspace(ch) || ch == '=' || ch == '?' || ch == '_')
		return 1;

	/*
	 * rfc2047, section 5.3:
	 *
	 *    As a replacement for a 'word' entity within a 'phrase', for example,
	 *    one that precedes an address in a From, To, or Cc header.  The ABNF
	 *    definition for 'phrase' from RFC 822 thus becomes:
	 *
	 *    phrase = 1*( encoded-word / word )
	 *
	 *    In this case the set of characters that may be used in a "Q"-encoded
	 *    'encoded-word' is restricted to: <upper and lower case ASCII
	 *    letters, decimal digits, "!", "*", "+", "-", "/", "=", and "_"
	 *    (underscore, ASCII 95.)>.  An 'encoded-word' that appears within a
	 *    'phrase' MUST be separated from any adjacent 'word', 'text' or
	 *    'special' by 'linear-white-space'.
	 */

	if (type != RFC2047_ADDRESS)
		return 0;

	/* '=' and '_' are special cases and have been checked above */
	return !(isalnum(ch) || ch == '!' || ch == '*' || ch == '+' || ch == '-' || ch == '/');
}

static int needs_rfc2047_encoding(const char *line, int len,
				  enum rfc2047_type type)
{
	int i;

	for (i = 0; i < len; i++) {
		int ch = line[i];
		if (non_ascii(ch) || ch == '\n')
			return 1;
		if ((i + 1 < len) && (ch == '=' && line[i+1] == '?'))
			return 1;
	}

	return 0;
}

static void add_rfc2047(struct strbuf *sb, const char *line, size_t len,
		       const char *encoding, enum rfc2047_type type)
{
	static const int max_encoded_length = 76; /* per rfc2047 */
	int i;
	int line_len = last_line_length(sb);

	strbuf_grow(sb, len * 3 + strlen(encoding) + 100);
	strbuf_addf(sb, "=?%s?q?", encoding);
	line_len += strlen(encoding) + 5; /* 5 for =??q? */

	while (len) {
		/*
		 * RFC 2047, section 5 (3):
		 *
		 * Each 'encoded-word' MUST represent an integral number of
		 * characters.  A multi-octet character may not be split across
		 * adjacent 'encoded- word's.
		 */
		const unsigned char *p = (const unsigned char *)line;
		int chrlen = mbs_chrlen(&line, &len, encoding);
		int is_special = (chrlen > 1) || is_rfc2047_special(*p, type);

		/* "=%02X" * chrlen, or the byte itself */
		const char *encoded_fmt = is_special ? "=%02X"    : "%c";
		int	    encoded_len = is_special ? 3 * chrlen : 1;

		/*
		 * According to RFC 2047, we could encode the special character
		 * ' ' (space) with '_' (underscore) for readability. But many
		 * programs do not understand this and just leave the
		 * underscore in place. Thus, we do nothing special here, which
		 * causes ' ' to be encoded as '=20', avoiding this problem.
		 */

		if (line_len + encoded_len + 2 > max_encoded_length) {
			/* It won't fit with trailing "?=" --- break the line */
			strbuf_addf(sb, "?=\n =?%s?q?", encoding);
			line_len = strlen(encoding) + 5 + 1; /* =??q? plus SP */
		}

		for (i = 0; i < chrlen; i++)
			strbuf_addf(sb, encoded_fmt, p[i]);
		line_len += encoded_len;
	}
	strbuf_addstr(sb, "?=");
}

<<<<<<< HEAD
static const char *show_ident_date(const struct ident_split *ident,
				   enum date_mode mode)
{
	unsigned long date = 0;
	int tz = 0;

	if (ident->date_begin && ident->date_end)
		date = strtoul(ident->date_begin, NULL, 10);
	if (ident->tz_begin && ident->tz_end)
		tz = strtol(ident->tz_begin, NULL, 10);
	return show_date(date, tz, mode);
}

void pp_user_info(struct pretty_print_context *pp,
=======
static int is_current_user(const struct pretty_print_context *pp,
			   const char *email, size_t emaillen,
			   const char *name, size_t namelen)
{
	const char *me = git_committer_info(0);
	const char *myname, *mymail;
	size_t mynamelen, mymaillen;
	struct ident_split ident;

	if (split_ident_line(&ident, me, strlen(me)))
		return 0; /* play safe, as we do not know */
	mymail = ident.mail_begin;
	mymaillen = ident.mail_end - ident.mail_begin;
	myname = ident.name_begin;
	mynamelen = ident.name_end - ident.name_begin;
	if (pp->mailmap)
		map_user(pp->mailmap, &mymail, &mymaillen, &myname, &mynamelen);
	return (mymaillen == emaillen &&
		mynamelen == namelen &&
		!memcmp(mymail, email, emaillen) &&
		!memcmp(myname, name, namelen));
}

void pp_user_info(const struct pretty_print_context *pp,
>>>>>>> be1a07fe
		  const char *what, struct strbuf *sb,
		  const char *line, const char *encoding)
{
	struct ident_split ident;
	char *line_end;
	const char *mailbuf, *namebuf;
	size_t namelen, maillen;
	int max_length = 78; /* per rfc2822 */

	if (pp->fmt == CMIT_FMT_ONELINE)
		return;

	line_end = strchrnul(line, '\n');
	if (split_ident_line(&ident, line, line_end - line))
		return;

	mailbuf = ident.mail_begin;
	maillen = ident.mail_end - ident.mail_begin;
	namebuf = ident.name_begin;
	namelen = ident.name_end - ident.name_begin;

	if (pp->mailmap)
		map_user(pp->mailmap, &mailbuf, &maillen, &namebuf, &namelen);

<<<<<<< HEAD
=======
	if (pp->inline_single && is_current_user(pp, mailbuf, maillen, namebuf, namelen))
		return;

	strbuf_init(&mail, 0);
	strbuf_init(&name, 0);

	strbuf_add(&mail, mailbuf, maillen);
	strbuf_add(&name, namebuf, namelen);

	namelen = name.len + mail.len + 3; /* ' ' + '<' + '>' */
	time = strtoul(ident.date_begin, &date, 10);
	tz = strtol(date, NULL, 10);

>>>>>>> be1a07fe
	if (pp->fmt == CMIT_FMT_EMAIL) {
		if (pp->from_ident) {
			struct strbuf buf = STRBUF_INIT;

			strbuf_addstr(&buf, "From: ");
			strbuf_add(&buf, namebuf, namelen);
			strbuf_addstr(&buf, " <");
			strbuf_add(&buf, mailbuf, maillen);
			strbuf_addstr(&buf, ">\n");
			string_list_append(&pp->in_body_headers,
					   strbuf_detach(&buf, NULL));

			mailbuf = pp->from_ident->mail_begin;
			maillen = pp->from_ident->mail_end - mailbuf;
			namebuf = pp->from_ident->name_begin;
			namelen = pp->from_ident->name_end - namebuf;
		}

		strbuf_addstr(sb, "From: ");
		if (needs_rfc2047_encoding(namebuf, namelen, RFC2047_ADDRESS)) {
			add_rfc2047(sb, namebuf, namelen,
				    encoding, RFC2047_ADDRESS);
			max_length = 76; /* per rfc2047 */
		} else if (needs_rfc822_quoting(namebuf, namelen)) {
			struct strbuf quoted = STRBUF_INIT;
			add_rfc822_quoted(&quoted, namebuf, namelen);
			strbuf_add_wrapped_bytes(sb, quoted.buf, quoted.len,
							-6, 1, max_length);
			strbuf_release(&quoted);
		} else {
			strbuf_add_wrapped_bytes(sb, namebuf, namelen,
						 -6, 1, max_length);
		}

		if (max_length <
		    last_line_length(sb) + strlen(" <") + maillen + strlen(">"))
			strbuf_addch(sb, '\n');
		strbuf_addf(sb, " <%.*s>\n", (int)maillen, mailbuf);
	} else {
		strbuf_addf(sb, "%s: %.*s%.*s <%.*s>\n", what,
			    (pp->fmt == CMIT_FMT_FULLER) ? 4 : 0, "    ",
			    (int)namelen, namebuf, (int)maillen, mailbuf);
	}

	switch (pp->fmt) {
	case CMIT_FMT_MEDIUM:
		strbuf_addf(sb, "Date:   %s\n",
			    show_ident_date(&ident, pp->date_mode));
		break;
	case CMIT_FMT_EMAIL:
		strbuf_addf(sb, "Date: %s\n",
			    show_ident_date(&ident, DATE_RFC2822));
		break;
	case CMIT_FMT_FULLER:
		strbuf_addf(sb, "%sDate: %s\n", what,
			    show_ident_date(&ident, pp->date_mode));
		break;
	default:
		/* notin' */
		break;
	}
}

static int is_empty_line(const char *line, int *len_p)
{
	int len = *len_p;
	while (len && isspace(line[len-1]))
		len--;
	*len_p = len;
	return !len;
}

static const char *skip_empty_lines(const char *msg)
{
	for (;;) {
		int linelen = get_one_line(msg);
		int ll = linelen;
		if (!linelen)
			break;
		if (!is_empty_line(msg, &ll))
			break;
		msg += linelen;
	}
	return msg;
}

static void add_merge_info(const struct pretty_print_context *pp,
			   struct strbuf *sb, const struct commit *commit)
{
	struct commit_list *parent = commit->parents;

	if ((pp->fmt == CMIT_FMT_ONELINE) || (pp->fmt == CMIT_FMT_EMAIL) ||
	    !parent || !parent->next)
		return;

	strbuf_addstr(sb, "Merge:");

	while (parent) {
		struct commit *p = parent->item;
		const char *hex = NULL;
		if (pp->abbrev)
			hex = find_unique_abbrev(p->object.sha1, pp->abbrev);
		if (!hex)
			hex = sha1_to_hex(p->object.sha1);
		parent = parent->next;

		strbuf_addf(sb, " %s", hex);
	}
	strbuf_addch(sb, '\n');
}

static char *get_header(const struct commit *commit, const char *msg,
			const char *key)
{
	int key_len = strlen(key);
	const char *line = msg;

	while (line) {
		const char *eol = strchr(line, '\n'), *next;

		if (line == eol)
			return NULL;
		if (!eol) {
			warning("malformed commit (header is missing newline): %s",
				sha1_to_hex(commit->object.sha1));
			eol = line + strlen(line);
			next = NULL;
		} else
			next = eol + 1;
		if (eol - line > key_len &&
		    !strncmp(line, key, key_len) &&
		    line[key_len] == ' ') {
			return xmemdupz(line + key_len + 1, eol - line - key_len - 1);
		}
		line = next;
	}
	return NULL;
}

static char *replace_encoding_header(char *buf, const char *encoding)
{
	struct strbuf tmp = STRBUF_INIT;
	size_t start, len;
	char *cp = buf;

	/* guess if there is an encoding header before a \n\n */
	while (strncmp(cp, "encoding ", strlen("encoding "))) {
		cp = strchr(cp, '\n');
		if (!cp || *++cp == '\n')
			return buf;
	}
	start = cp - buf;
	cp = strchr(cp, '\n');
	if (!cp)
		return buf; /* should not happen but be defensive */
	len = cp + 1 - (buf + start);

	strbuf_attach(&tmp, buf, strlen(buf), strlen(buf) + 1);
	if (is_encoding_utf8(encoding)) {
		/* we have re-coded to UTF-8; drop the header */
		strbuf_remove(&tmp, start, len);
	} else {
		/* just replaces XXXX in 'encoding XXXX\n' */
		strbuf_splice(&tmp, start + strlen("encoding "),
					  len - strlen("encoding \n"),
					  encoding, strlen(encoding));
	}
	return strbuf_detach(&tmp, NULL);
}

char *logmsg_reencode(const struct commit *commit,
		      char **commit_encoding,
		      const char *output_encoding)
{
	static const char *utf8 = "UTF-8";
	const char *use_encoding;
	char *encoding;
	char *msg = commit->buffer;
	char *out;

	if (!msg) {
		enum object_type type;
		unsigned long size;

		msg = read_sha1_file(commit->object.sha1, &type, &size);
		if (!msg)
			die("Cannot read commit object %s",
			    sha1_to_hex(commit->object.sha1));
		if (type != OBJ_COMMIT)
			die("Expected commit for '%s', got %s",
			    sha1_to_hex(commit->object.sha1), typename(type));
	}

	if (!output_encoding || !*output_encoding) {
		if (commit_encoding)
			*commit_encoding =
				get_header(commit, msg, "encoding");
		return msg;
	}
	encoding = get_header(commit, msg, "encoding");
	if (commit_encoding)
		*commit_encoding = encoding;
	use_encoding = encoding ? encoding : utf8;
	if (same_encoding(use_encoding, output_encoding)) {
		/*
		 * No encoding work to be done. If we have no encoding header
		 * at all, then there's nothing to do, and we can return the
		 * message verbatim (whether newly allocated or not).
		 */
		if (!encoding)
			return msg;

		/*
		 * Otherwise, we still want to munge the encoding header in the
		 * result, which will be done by modifying the buffer. If we
		 * are using a fresh copy, we can reuse it. But if we are using
		 * the cached copy from commit->buffer, we need to duplicate it
		 * to avoid munging commit->buffer.
		 */
		out = msg;
		if (out == commit->buffer)
			out = xstrdup(out);
	}
	else {
		/*
		 * There's actual encoding work to do. Do the reencoding, which
		 * still leaves the header to be replaced in the next step. At
		 * this point, we are done with msg. If we allocated a fresh
		 * copy, we can free it.
		 */
		out = reencode_string(msg, output_encoding, use_encoding);
		if (out && msg != commit->buffer)
			free(msg);
	}

	/*
	 * This replacement actually consumes the buffer we hand it, so we do
	 * not have to worry about freeing the old "out" here.
	 */
	if (out)
		out = replace_encoding_header(out, output_encoding);

	if (!commit_encoding)
		free(encoding);
	/*
	 * If the re-encoding failed, out might be NULL here; in that
	 * case we just return the commit message verbatim.
	 */
	return out ? out : msg;
}

void logmsg_free(char *msg, const struct commit *commit)
{
	if (msg != commit->buffer)
		free(msg);
}

static int mailmap_name(const char **email, size_t *email_len,
			const char **name, size_t *name_len)
{
	static struct string_list *mail_map;
	if (!mail_map) {
		mail_map = xcalloc(1, sizeof(*mail_map));
		read_mailmap(mail_map, NULL);
	}
	return mail_map->nr && map_user(mail_map, email, email_len, name, name_len);
}

static size_t format_person_part(struct strbuf *sb, char part,
				 const char *msg, int len, enum date_mode dmode)
{
	/* currently all placeholders have same length */
	const int placeholder_len = 2;
	struct ident_split s;
	const char *name, *mail;
	size_t maillen, namelen;

	if (split_ident_line(&s, msg, len) < 0)
		goto skip;

	name = s.name_begin;
	namelen = s.name_end - s.name_begin;
	mail = s.mail_begin;
	maillen = s.mail_end - s.mail_begin;

	if (part == 'N' || part == 'E') /* mailmap lookup */
		mailmap_name(&mail, &maillen, &name, &namelen);
	if (part == 'n' || part == 'N') {	/* name */
		strbuf_add(sb, name, namelen);
		return placeholder_len;
	}
	if (part == 'e' || part == 'E') {	/* email */
		strbuf_add(sb, mail, maillen);
		return placeholder_len;
	}

	if (!s.date_begin)
		goto skip;

	if (part == 't') {	/* date, UNIX timestamp */
		strbuf_add(sb, s.date_begin, s.date_end - s.date_begin);
		return placeholder_len;
	}

	switch (part) {
	case 'd':	/* date */
		strbuf_addstr(sb, show_ident_date(&s, dmode));
		return placeholder_len;
	case 'D':	/* date, RFC2822 style */
		strbuf_addstr(sb, show_ident_date(&s, DATE_RFC2822));
		return placeholder_len;
	case 'r':	/* date, relative */
		strbuf_addstr(sb, show_ident_date(&s, DATE_RELATIVE));
		return placeholder_len;
	case 'i':	/* date, ISO 8601 */
		strbuf_addstr(sb, show_ident_date(&s, DATE_ISO8601));
		return placeholder_len;
	}

skip:
	/*
	 * reading from either a bogus commit, or a reflog entry with
	 * %gn, %ge, etc.; 'sb' cannot be updated, but we still need
	 * to compute a valid return value.
	 */
	if (part == 'n' || part == 'e' || part == 't' || part == 'd'
	    || part == 'D' || part == 'r' || part == 'i')
		return placeholder_len;

	return 0; /* unknown placeholder */
}

struct chunk {
	size_t off;
	size_t len;
};

enum flush_type {
	no_flush,
	flush_right,
	flush_left,
	flush_left_and_steal,
	flush_both
};

enum trunc_type {
	trunc_none,
	trunc_left,
	trunc_middle,
	trunc_right
};

struct format_commit_context {
	const struct commit *commit;
	const struct pretty_print_context *pretty_ctx;
	unsigned commit_header_parsed:1;
	unsigned commit_message_parsed:1;
	struct signature_check signature_check;
	enum flush_type flush_type;
	enum trunc_type truncate;
	char *message;
	char *commit_encoding;
	size_t width, indent1, indent2;
	int auto_color;
	int padding;

	/* These offsets are relative to the start of the commit message. */
	struct chunk author;
	struct chunk committer;
	size_t message_off;
	size_t subject_off;
	size_t body_off;

	/* The following ones are relative to the result struct strbuf. */
	struct chunk abbrev_commit_hash;
	struct chunk abbrev_tree_hash;
	struct chunk abbrev_parent_hashes;
	size_t wrap_start;
};

static int add_again(struct strbuf *sb, struct chunk *chunk)
{
	if (chunk->len) {
		strbuf_adddup(sb, chunk->off, chunk->len);
		return 1;
	}

	/*
	 * We haven't seen this chunk before.  Our caller is surely
	 * going to add it the hard way now.  Remember the most likely
	 * start of the to-be-added chunk: the current end of the
	 * struct strbuf.
	 */
	chunk->off = sb->len;
	return 0;
}

static void parse_commit_header(struct format_commit_context *context)
{
	const char *msg = context->message;
	int i;

	for (i = 0; msg[i]; i++) {
		int eol;
		for (eol = i; msg[eol] && msg[eol] != '\n'; eol++)
			; /* do nothing */

		if (i == eol) {
			break;
		} else if (!prefixcmp(msg + i, "author ")) {
			context->author.off = i + 7;
			context->author.len = eol - i - 7;
		} else if (!prefixcmp(msg + i, "committer ")) {
			context->committer.off = i + 10;
			context->committer.len = eol - i - 10;
		}
		i = eol;
	}
	context->message_off = i;
	context->commit_header_parsed = 1;
}

static int istitlechar(char c)
{
	return (c >= 'a' && c <= 'z') || (c >= 'A' && c <= 'Z') ||
		(c >= '0' && c <= '9') || c == '.' || c == '_';
}

static void format_sanitized_subject(struct strbuf *sb, const char *msg)
{
	size_t trimlen;
	size_t start_len = sb->len;
	int space = 2;

	for (; *msg && *msg != '\n'; msg++) {
		if (istitlechar(*msg)) {
			if (space == 1)
				strbuf_addch(sb, '-');
			space = 0;
			strbuf_addch(sb, *msg);
			if (*msg == '.')
				while (*(msg+1) == '.')
					msg++;
		} else
			space |= 1;
	}

	/* trim any trailing '.' or '-' characters */
	trimlen = 0;
	while (sb->len - trimlen > start_len &&
		(sb->buf[sb->len - 1 - trimlen] == '.'
		|| sb->buf[sb->len - 1 - trimlen] == '-'))
		trimlen++;
	strbuf_remove(sb, sb->len - trimlen, trimlen);
}

const char *format_subject(struct strbuf *sb, const char *msg,
			   const char *line_separator)
{
	int first = 1;

	for (;;) {
		const char *line = msg;
		int linelen = get_one_line(line);

		msg += linelen;
		if (!linelen || is_empty_line(line, &linelen))
			break;

		if (!sb)
			continue;
		strbuf_grow(sb, linelen + 2);
		if (!first)
			strbuf_addstr(sb, line_separator);
		strbuf_add(sb, line, linelen);
		first = 0;
	}
	return msg;
}

static void parse_commit_message(struct format_commit_context *c)
{
	const char *msg = c->message + c->message_off;
	const char *start = c->message;

	msg = skip_empty_lines(msg);
	c->subject_off = msg - start;

	msg = format_subject(NULL, msg, NULL);
	msg = skip_empty_lines(msg);
	c->body_off = msg - start;

	c->commit_message_parsed = 1;
}

static void strbuf_wrap(struct strbuf *sb, size_t pos,
			size_t width, size_t indent1, size_t indent2)
{
	struct strbuf tmp = STRBUF_INIT;

	if (pos)
		strbuf_add(&tmp, sb->buf, pos);
	strbuf_add_wrapped_text(&tmp, sb->buf + pos,
				(int) indent1, (int) indent2, (int) width);
	strbuf_swap(&tmp, sb);
	strbuf_release(&tmp);
}

static void rewrap_message_tail(struct strbuf *sb,
				struct format_commit_context *c,
				size_t new_width, size_t new_indent1,
				size_t new_indent2)
{
	if (c->width == new_width && c->indent1 == new_indent1 &&
	    c->indent2 == new_indent2)
		return;
	if (c->wrap_start < sb->len)
		strbuf_wrap(sb, c->wrap_start, c->width, c->indent1, c->indent2);
	c->wrap_start = sb->len;
	c->width = new_width;
	c->indent1 = new_indent1;
	c->indent2 = new_indent2;
}

static int format_reflog_person(struct strbuf *sb,
				char part,
				struct reflog_walk_info *log,
				enum date_mode dmode)
{
	const char *ident;

	if (!log)
		return 2;

	ident = get_reflog_ident(log);
	if (!ident)
		return 2;

	return format_person_part(sb, part, ident, strlen(ident), dmode);
}

static size_t parse_color(struct strbuf *sb, /* in UTF-8 */
			  const char *placeholder,
			  struct format_commit_context *c)
{
	if (placeholder[1] == '(') {
		const char *begin = placeholder + 2;
		const char *end = strchr(begin, ')');
		char color[COLOR_MAXLEN];

		if (!end)
			return 0;
		if (!prefixcmp(begin, "auto,")) {
			if (!want_color(c->pretty_ctx->color))
				return end - placeholder + 1;
			begin += 5;
		}
		color_parse_mem(begin,
				end - begin,
				"--pretty format", color);
		strbuf_addstr(sb, color);
		return end - placeholder + 1;
	}
	if (!prefixcmp(placeholder + 1, "red")) {
		strbuf_addstr(sb, GIT_COLOR_RED);
		return 4;
	} else if (!prefixcmp(placeholder + 1, "green")) {
		strbuf_addstr(sb, GIT_COLOR_GREEN);
		return 6;
	} else if (!prefixcmp(placeholder + 1, "blue")) {
		strbuf_addstr(sb, GIT_COLOR_BLUE);
		return 5;
	} else if (!prefixcmp(placeholder + 1, "reset")) {
		strbuf_addstr(sb, GIT_COLOR_RESET);
		return 6;
	} else
		return 0;
}

static size_t parse_padding_placeholder(struct strbuf *sb,
					const char *placeholder,
					struct format_commit_context *c)
{
	const char *ch = placeholder;
	enum flush_type flush_type;
	int to_column = 0;

	switch (*ch++) {
	case '<':
		flush_type = flush_right;
		break;
	case '>':
		if (*ch == '<') {
			flush_type = flush_both;
			ch++;
		} else if (*ch == '>') {
			flush_type = flush_left_and_steal;
			ch++;
		} else
			flush_type = flush_left;
		break;
	default:
		return 0;
	}

	/* the next value means "wide enough to that column" */
	if (*ch == '|') {
		to_column = 1;
		ch++;
	}

	if (*ch == '(') {
		const char *start = ch + 1;
		const char *end = start + strcspn(start, ",)");
		char *next;
		int width;
		if (!end || end == start)
			return 0;
		width = strtoul(start, &next, 10);
		if (next == start || width == 0)
			return 0;
		c->padding = to_column ? -width : width;
		c->flush_type = flush_type;

		if (*end == ',') {
			start = end + 1;
			end = strchr(start, ')');
			if (!end || end == start)
				return 0;
			if (!prefixcmp(start, "trunc)"))
				c->truncate = trunc_right;
			else if (!prefixcmp(start, "ltrunc)"))
				c->truncate = trunc_left;
			else if (!prefixcmp(start, "mtrunc)"))
				c->truncate = trunc_middle;
			else
				return 0;
		} else
			c->truncate = trunc_none;

		return end - placeholder + 1;
	}
	return 0;
}

static size_t format_commit_one(struct strbuf *sb, /* in UTF-8 */
				const char *placeholder,
				void *context)
{
	struct format_commit_context *c = context;
	const struct commit *commit = c->commit;
	const char *msg = c->message;
	struct commit_list *p;
	int h1, h2;

	/* these are independent of the commit */
	switch (placeholder[0]) {
	case 'C':
		if (!prefixcmp(placeholder + 1, "(auto)")) {
			c->auto_color = 1;
			return 7; /* consumed 7 bytes, "C(auto)" */
		} else {
			int ret = parse_color(sb, placeholder, c);
			if (ret)
				c->auto_color = 0;
			/*
			 * Otherwise, we decided to treat %C<unknown>
			 * as a literal string, and the previous
			 * %C(auto) is still valid.
			 */
			return ret;
		}
	case 'n':		/* newline */
		strbuf_addch(sb, '\n');
		return 1;
	case 'x':
		/* %x00 == NUL, %x0a == LF, etc. */
		if (0 <= (h1 = hexval_table[0xff & placeholder[1]]) &&
		    h1 <= 16 &&
		    0 <= (h2 = hexval_table[0xff & placeholder[2]]) &&
		    h2 <= 16) {
			strbuf_addch(sb, (h1<<4)|h2);
			return 3;
		} else
			return 0;
	case 'w':
		if (placeholder[1] == '(') {
			unsigned long width = 0, indent1 = 0, indent2 = 0;
			char *next;
			const char *start = placeholder + 2;
			const char *end = strchr(start, ')');
			if (!end)
				return 0;
			if (end > start) {
				width = strtoul(start, &next, 10);
				if (*next == ',') {
					indent1 = strtoul(next + 1, &next, 10);
					if (*next == ',') {
						indent2 = strtoul(next + 1,
								 &next, 10);
					}
				}
				if (*next != ')')
					return 0;
			}
			rewrap_message_tail(sb, c, width, indent1, indent2);
			return end - placeholder + 1;
		} else
			return 0;

	case '<':
	case '>':
		return parse_padding_placeholder(sb, placeholder, c);
	}

	/* these depend on the commit */
	if (!commit->object.parsed)
		parse_object(commit->object.sha1);

	switch (placeholder[0]) {
	case 'H':		/* commit hash */
		strbuf_addstr(sb, diff_get_color(c->auto_color, DIFF_COMMIT));
		strbuf_addstr(sb, sha1_to_hex(commit->object.sha1));
		strbuf_addstr(sb, diff_get_color(c->auto_color, DIFF_RESET));
		return 1;
	case 'h':		/* abbreviated commit hash */
		strbuf_addstr(sb, diff_get_color(c->auto_color, DIFF_COMMIT));
		if (add_again(sb, &c->abbrev_commit_hash)) {
			strbuf_addstr(sb, diff_get_color(c->auto_color, DIFF_RESET));
			return 1;
		}
		strbuf_addstr(sb, find_unique_abbrev(commit->object.sha1,
						     c->pretty_ctx->abbrev));
		strbuf_addstr(sb, diff_get_color(c->auto_color, DIFF_RESET));
		c->abbrev_commit_hash.len = sb->len - c->abbrev_commit_hash.off;
		return 1;
	case 'T':		/* tree hash */
		strbuf_addstr(sb, sha1_to_hex(commit->tree->object.sha1));
		return 1;
	case 't':		/* abbreviated tree hash */
		if (add_again(sb, &c->abbrev_tree_hash))
			return 1;
		strbuf_addstr(sb, find_unique_abbrev(commit->tree->object.sha1,
						     c->pretty_ctx->abbrev));
		c->abbrev_tree_hash.len = sb->len - c->abbrev_tree_hash.off;
		return 1;
	case 'P':		/* parent hashes */
		for (p = commit->parents; p; p = p->next) {
			if (p != commit->parents)
				strbuf_addch(sb, ' ');
			strbuf_addstr(sb, sha1_to_hex(p->item->object.sha1));
		}
		return 1;
	case 'p':		/* abbreviated parent hashes */
		if (add_again(sb, &c->abbrev_parent_hashes))
			return 1;
		for (p = commit->parents; p; p = p->next) {
			if (p != commit->parents)
				strbuf_addch(sb, ' ');
			strbuf_addstr(sb, find_unique_abbrev(
					p->item->object.sha1,
					c->pretty_ctx->abbrev));
		}
		c->abbrev_parent_hashes.len = sb->len -
		                              c->abbrev_parent_hashes.off;
		return 1;
	case 'm':		/* left/right/bottom */
		strbuf_addstr(sb, get_revision_mark(NULL, commit));
		return 1;
	case 'd':
		load_ref_decorations(DECORATE_SHORT_REFS);
		format_decorations(sb, commit, c->auto_color);
		return 1;
	case 'g':		/* reflog info */
		switch(placeholder[1]) {
		case 'd':	/* reflog selector */
		case 'D':
			if (c->pretty_ctx->reflog_info)
				get_reflog_selector(sb,
						    c->pretty_ctx->reflog_info,
						    c->pretty_ctx->date_mode,
						    c->pretty_ctx->date_mode_explicit,
						    (placeholder[1] == 'd'));
			return 2;
		case 's':	/* reflog message */
			if (c->pretty_ctx->reflog_info)
				get_reflog_message(sb, c->pretty_ctx->reflog_info);
			return 2;
		case 'n':
		case 'N':
		case 'e':
		case 'E':
			return format_reflog_person(sb,
						    placeholder[1],
						    c->pretty_ctx->reflog_info,
						    c->pretty_ctx->date_mode);
		}
		return 0;	/* unknown %g placeholder */
	case 'N':
		if (c->pretty_ctx->notes_message) {
			strbuf_addstr(sb, c->pretty_ctx->notes_message);
			return 1;
		}
		return 0;
	}

	if (placeholder[0] == 'G') {
		if (!c->signature_check.result)
			check_commit_signature(c->commit, &(c->signature_check));
		switch (placeholder[1]) {
		case 'G':
			if (c->signature_check.gpg_output)
				strbuf_addstr(sb, c->signature_check.gpg_output);
			break;
		case '?':
			switch (c->signature_check.result) {
			case 'G':
			case 'B':
			case 'U':
			case 'N':
				strbuf_addch(sb, c->signature_check.result);
			}
			break;
		case 'S':
			if (c->signature_check.signer)
				strbuf_addstr(sb, c->signature_check.signer);
			break;
		case 'K':
			if (c->signature_check.key)
				strbuf_addstr(sb, c->signature_check.key);
			break;
		}
		return 2;
	}


	/* For the rest we have to parse the commit header. */
	if (!c->commit_header_parsed)
		parse_commit_header(c);

	switch (placeholder[0]) {
	case 'a':	/* author ... */
		return format_person_part(sb, placeholder[1],
				   msg + c->author.off, c->author.len,
				   c->pretty_ctx->date_mode);
	case 'c':	/* committer ... */
		return format_person_part(sb, placeholder[1],
				   msg + c->committer.off, c->committer.len,
				   c->pretty_ctx->date_mode);
	case 'e':	/* encoding */
		if (c->commit_encoding)
			strbuf_addstr(sb, c->commit_encoding);
		return 1;
	case 'B':	/* raw body */
		/* message_off is always left at the initial newline */
		strbuf_addstr(sb, msg + c->message_off + 1);
		return 1;
	}

	/* Now we need to parse the commit message. */
	if (!c->commit_message_parsed)
		parse_commit_message(c);

	switch (placeholder[0]) {
	case 's':	/* subject */
		format_subject(sb, msg + c->subject_off, " ");
		return 1;
	case 'f':	/* sanitized subject */
		format_sanitized_subject(sb, msg + c->subject_off);
		return 1;
	case 'b':	/* body */
		strbuf_addstr(sb, msg + c->body_off);
		return 1;
	}
	return 0;	/* unknown placeholder */
}

static size_t format_and_pad_commit(struct strbuf *sb, /* in UTF-8 */
				    const char *placeholder,
				    struct format_commit_context *c)
{
	struct strbuf local_sb = STRBUF_INIT;
	int total_consumed = 0, len, padding = c->padding;
	if (padding < 0) {
		const char *start = strrchr(sb->buf, '\n');
		int occupied;
		if (!start)
			start = sb->buf;
		occupied = utf8_strnwidth(start, -1, 1);
		padding = (-padding) - occupied;
	}
	while (1) {
		int modifier = *placeholder == 'C';
		int consumed = format_commit_one(&local_sb, placeholder, c);
		total_consumed += consumed;

		if (!modifier)
			break;

		placeholder += consumed;
		if (*placeholder != '%')
			break;
		placeholder++;
		total_consumed++;
	}
	len = utf8_strnwidth(local_sb.buf, -1, 1);

	if (c->flush_type == flush_left_and_steal) {
		const char *ch = sb->buf + sb->len - 1;
		while (len > padding && ch > sb->buf) {
			const char *p;
			if (*ch == ' ') {
				ch--;
				padding++;
				continue;
			}
			/* check for trailing ansi sequences */
			if (*ch != 'm')
				break;
			p = ch - 1;
			while (ch - p < 10 && *p != '\033')
				p--;
			if (*p != '\033' ||
			    ch + 1 - p != display_mode_esc_sequence_len(p))
				break;
			/*
			 * got a good ansi sequence, put it back to
			 * local_sb as we're cutting sb
			 */
			strbuf_insert(&local_sb, 0, p, ch + 1 - p);
			ch = p - 1;
		}
		strbuf_setlen(sb, ch + 1 - sb->buf);
		c->flush_type = flush_left;
	}

	if (len > padding) {
		switch (c->truncate) {
		case trunc_left:
			strbuf_utf8_replace(&local_sb,
					    0, len - (padding - 2),
					    "..");
			break;
		case trunc_middle:
			strbuf_utf8_replace(&local_sb,
					    padding / 2 - 1,
					    len - (padding - 2),
					    "..");
			break;
		case trunc_right:
			strbuf_utf8_replace(&local_sb,
					    padding - 2, len - (padding - 2),
					    "..");
			break;
		case trunc_none:
			break;
		}
		strbuf_addstr(sb, local_sb.buf);
	} else {
		int sb_len = sb->len, offset = 0;
		if (c->flush_type == flush_left)
			offset = padding - len;
		else if (c->flush_type == flush_both)
			offset = (padding - len) / 2;
		/*
		 * we calculate padding in columns, now
		 * convert it back to chars
		 */
		padding = padding - len + local_sb.len;
		strbuf_grow(sb, padding);
		strbuf_setlen(sb, sb_len + padding);
		memset(sb->buf + sb_len, ' ', sb->len - sb_len);
		memcpy(sb->buf + sb_len + offset, local_sb.buf,
		       local_sb.len);
	}
	strbuf_release(&local_sb);
	c->flush_type = no_flush;
	return total_consumed;
}

static size_t format_commit_item(struct strbuf *sb, /* in UTF-8 */
				 const char *placeholder,
				 void *context)
{
	int consumed;
	size_t orig_len;
	enum {
		NO_MAGIC,
		ADD_LF_BEFORE_NON_EMPTY,
		DEL_LF_BEFORE_EMPTY,
		ADD_SP_BEFORE_NON_EMPTY
	} magic = NO_MAGIC;

	switch (placeholder[0]) {
	case '-':
		magic = DEL_LF_BEFORE_EMPTY;
		break;
	case '+':
		magic = ADD_LF_BEFORE_NON_EMPTY;
		break;
	case ' ':
		magic = ADD_SP_BEFORE_NON_EMPTY;
		break;
	default:
		break;
	}
	if (magic != NO_MAGIC)
		placeholder++;

	orig_len = sb->len;
	if (((struct format_commit_context *)context)->flush_type != no_flush)
		consumed = format_and_pad_commit(sb, placeholder, context);
	else
		consumed = format_commit_one(sb, placeholder, context);
	if (magic == NO_MAGIC)
		return consumed;

	if ((orig_len == sb->len) && magic == DEL_LF_BEFORE_EMPTY) {
		while (sb->len && sb->buf[sb->len - 1] == '\n')
			strbuf_setlen(sb, sb->len - 1);
	} else if (orig_len != sb->len) {
		if (magic == ADD_LF_BEFORE_NON_EMPTY)
			strbuf_insert(sb, orig_len, "\n", 1);
		else if (magic == ADD_SP_BEFORE_NON_EMPTY)
			strbuf_insert(sb, orig_len, " ", 1);
	}
	return consumed + 1;
}

static size_t userformat_want_item(struct strbuf *sb, const char *placeholder,
				   void *context)
{
	struct userformat_want *w = context;

	if (*placeholder == '+' || *placeholder == '-' || *placeholder == ' ')
		placeholder++;

	switch (*placeholder) {
	case 'N':
		w->notes = 1;
		break;
	}
	return 0;
}

void userformat_find_requirements(const char *fmt, struct userformat_want *w)
{
	struct strbuf dummy = STRBUF_INIT;

	if (!fmt) {
		if (!user_format)
			return;
		fmt = user_format;
	}
	strbuf_expand(&dummy, fmt, userformat_want_item, w);
	strbuf_release(&dummy);
}

void format_commit_message(const struct commit *commit,
			   const char *format, struct strbuf *sb,
			   const struct pretty_print_context *pretty_ctx)
{
	struct format_commit_context context;
	const char *output_enc = pretty_ctx->output_encoding;
	const char *utf8 = "UTF-8";

	memset(&context, 0, sizeof(context));
	context.commit = commit;
	context.pretty_ctx = pretty_ctx;
	context.wrap_start = sb->len;
	context.message = logmsg_reencode(commit,
					  &context.commit_encoding,
					  output_enc);

	strbuf_expand(sb, format, format_commit_item, &context);
	rewrap_message_tail(sb, &context, 0, 0, 0);

	if (output_enc) {
		if (same_encoding(utf8, output_enc))
			output_enc = NULL;
	} else {
		if (context.commit_encoding &&
		    !same_encoding(context.commit_encoding, utf8))
			output_enc = context.commit_encoding;
	}

	if (output_enc) {
		int outsz;
		char *out = reencode_string_len(sb->buf, sb->len,
						output_enc, utf8, &outsz);
		if (out)
			strbuf_attach(sb, out, outsz, outsz + 1);
	}

	free(context.commit_encoding);
	logmsg_free(context.message, commit);
	free(context.signature_check.gpg_output);
	free(context.signature_check.signer);
}

static void pp_header(struct pretty_print_context *pp,
		      const char *encoding,
		      const struct commit *commit,
		      const char **msg_p,
		      struct strbuf *sb)
{
	int parents_shown = 0;

	for (;;) {
		const char *line = *msg_p;
		int linelen = get_one_line(*msg_p);

		if (!linelen)
			return;
		*msg_p += linelen;

		if (linelen == 1)
			/* End of header */
			return;

		if (pp->fmt == CMIT_FMT_RAW) {
			strbuf_add(sb, line, linelen);
			continue;
		}

		if (!prefixcmp(line, "parent ")) {
			if (linelen != 48)
				die("bad parent line in commit");
			continue;
		}

		if (!parents_shown) {
			struct commit_list *parent;
			int num;
			for (parent = commit->parents, num = 0;
			     parent;
			     parent = parent->next, num++)
				;
			/* with enough slop */
			strbuf_grow(sb, num * 50 + 20);
			add_merge_info(pp, sb, commit);
			parents_shown = 1;
		}

		/*
		 * MEDIUM == DEFAULT shows only author with dates.
		 * FULL shows both authors but not dates.
		 * FULLER shows both authors and dates.
		 */
		if (!prefixcmp(line, "author ")) {
			strbuf_grow(sb, linelen + 80);
			pp_user_info(pp, "Author", sb, line + 7, encoding);
		}
		if (!prefixcmp(line, "committer ") &&
		    (pp->fmt == CMIT_FMT_FULL || pp->fmt == CMIT_FMT_FULLER)) {
			strbuf_grow(sb, linelen + 80);
			pp_user_info(pp, "Commit", sb, line + 10, encoding);
		}
	}
}

void pp_title_line(struct pretty_print_context *pp,
		   const char **msg_p,
		   struct strbuf *sb,
		   const char *encoding,
		   int need_8bit_cte)
{
	static const int max_length = 78; /* per rfc2047 */
	struct strbuf title;

	strbuf_init(&title, 80);
	*msg_p = format_subject(&title, *msg_p,
				pp->preserve_subject ? "\n" : " ");

	strbuf_grow(sb, title.len + 1024);
	if (pp->subject) {
		strbuf_addstr(sb, pp->subject);
		if (needs_rfc2047_encoding(title.buf, title.len, RFC2047_SUBJECT))
			add_rfc2047(sb, title.buf, title.len,
						encoding, RFC2047_SUBJECT);
		else
			strbuf_add_wrapped_bytes(sb, title.buf, title.len,
					 -last_line_length(sb), 1, max_length);
	} else {
		strbuf_addbuf(sb, &title);
	}
	strbuf_addch(sb, '\n');

	if (need_8bit_cte == 0) {
		int i;
		for (i = 0; i < pp->in_body_headers.nr; i++) {
			if (has_non_ascii(pp->in_body_headers.items[i].string)) {
				need_8bit_cte = 1;
				break;
			}
		}
	}

	if (need_8bit_cte > 0) {
		const char *header_fmt =
			"MIME-Version: 1.0\n"
			"Content-Type: text/plain; charset=%s\n"
			"Content-Transfer-Encoding: 8bit\n";
		strbuf_addf(sb, header_fmt, encoding);
	}
	if (pp->after_subject) {
		strbuf_addstr(sb, pp->after_subject);
	}
	if (pp->fmt == CMIT_FMT_EMAIL) {
		strbuf_addch(sb, '\n');
	}

	if (pp->in_body_headers.nr) {
		int i;
		for (i = 0; i < pp->in_body_headers.nr; i++) {
			strbuf_addstr(sb, pp->in_body_headers.items[i].string);
			free(pp->in_body_headers.items[i].string);
		}
		string_list_clear(&pp->in_body_headers, 0);
		strbuf_addch(sb, '\n');
	}

	strbuf_release(&title);
}

void pp_remainder(struct pretty_print_context *pp,
		  const char **msg_p,
		  struct strbuf *sb,
		  int indent)
{
	int first = 1;
	for (;;) {
		const char *line = *msg_p;
		int linelen = get_one_line(line);
		*msg_p += linelen;

		if (!linelen)
			break;

		if (is_empty_line(line, &linelen)) {
			if (first)
				continue;
			if (pp->fmt == CMIT_FMT_SHORT)
				break;
		}
		first = 0;

		strbuf_grow(sb, linelen + indent + 20);
		if (indent) {
			memset(sb->buf + sb->len, ' ', indent);
			strbuf_setlen(sb, sb->len + indent);
		}
		strbuf_add(sb, line, linelen);
		strbuf_addch(sb, '\n');
	}
}

void pretty_print_commit(struct pretty_print_context *pp,
			 const struct commit *commit,
			 struct strbuf *sb)
{
	unsigned long beginning_of_body;
	int indent = 4;
	const char *msg;
	char *reencoded;
	const char *encoding;
	int need_8bit_cte = pp->need_8bit_cte;

	if (pp->fmt == CMIT_FMT_USERFORMAT) {
		format_commit_message(commit, user_format, sb, pp);
		return;
	}

	encoding = get_log_output_encoding();
	msg = reencoded = logmsg_reencode(commit, NULL, encoding);

	if (pp->fmt == CMIT_FMT_ONELINE || pp->fmt == CMIT_FMT_EMAIL)
		indent = 0;

	/*
	 * We need to check and emit Content-type: to mark it
	 * as 8-bit if we haven't done so.
	 */
	if (pp->fmt == CMIT_FMT_EMAIL && need_8bit_cte == 0) {
		int i, ch, in_body;

		for (in_body = i = 0; (ch = msg[i]); i++) {
			if (!in_body) {
				/* author could be non 7-bit ASCII but
				 * the log may be so; skip over the
				 * header part first.
				 */
				if (ch == '\n' && msg[i+1] == '\n')
					in_body = 1;
			}
			else if (non_ascii(ch)) {
				need_8bit_cte = 1;
				break;
			}
		}
	}

	pp_header(pp, encoding, commit, &msg, sb);
	if (pp->fmt != CMIT_FMT_ONELINE && !pp->subject) {
		strbuf_addch(sb, '\n');
	}

	/* Skip excess blank lines at the beginning of body, if any... */
	msg = skip_empty_lines(msg);

	/* These formats treat the title line specially. */
	if (pp->fmt == CMIT_FMT_ONELINE || pp->fmt == CMIT_FMT_EMAIL)
		pp_title_line(pp, &msg, sb, encoding, need_8bit_cte);

	beginning_of_body = sb->len;
	if (pp->fmt != CMIT_FMT_ONELINE)
		pp_remainder(pp, &msg, sb, indent);
	strbuf_rtrim(sb);

	/* Make sure there is an EOLN for the non-oneline case */
	if (pp->fmt != CMIT_FMT_ONELINE)
		strbuf_addch(sb, '\n');

	/*
	 * The caller may append additional body text in e-mail
	 * format.  Make sure we did not strip the blank line
	 * between the header and the body.
	 */
	if (pp->fmt == CMIT_FMT_EMAIL && sb->len <= beginning_of_body)
		strbuf_addch(sb, '\n');

	logmsg_free(reencoded, commit);
}

void pp_commit_easy(enum cmit_fmt fmt, const struct commit *commit,
		    struct strbuf *sb)
{
	struct pretty_print_context pp = {0};
	pp.fmt = fmt;
	pretty_print_commit(&pp, commit, sb);
}<|MERGE_RESOLUTION|>--- conflicted
+++ resolved
@@ -393,7 +393,6 @@
 	strbuf_addstr(sb, "?=");
 }
 
-<<<<<<< HEAD
 static const char *show_ident_date(const struct ident_split *ident,
 				   enum date_mode mode)
 {
@@ -407,8 +406,6 @@
 	return show_date(date, tz, mode);
 }
 
-void pp_user_info(struct pretty_print_context *pp,
-=======
 static int is_current_user(const struct pretty_print_context *pp,
 			   const char *email, size_t emaillen,
 			   const char *name, size_t namelen)
@@ -432,8 +429,7 @@
 		!memcmp(myname, name, namelen));
 }
 
-void pp_user_info(const struct pretty_print_context *pp,
->>>>>>> be1a07fe
+void pp_user_info(struct pretty_print_context *pp,
 		  const char *what, struct strbuf *sb,
 		  const char *line, const char *encoding)
 {
@@ -458,22 +454,9 @@
 	if (pp->mailmap)
 		map_user(pp->mailmap, &mailbuf, &maillen, &namebuf, &namelen);
 
-<<<<<<< HEAD
-=======
 	if (pp->inline_single && is_current_user(pp, mailbuf, maillen, namebuf, namelen))
 		return;
 
-	strbuf_init(&mail, 0);
-	strbuf_init(&name, 0);
-
-	strbuf_add(&mail, mailbuf, maillen);
-	strbuf_add(&name, namebuf, namelen);
-
-	namelen = name.len + mail.len + 3; /* ' ' + '<' + '>' */
-	time = strtoul(ident.date_begin, &date, 10);
-	tz = strtol(date, NULL, 10);
-
->>>>>>> be1a07fe
 	if (pp->fmt == CMIT_FMT_EMAIL) {
 		if (pp->from_ident) {
 			struct strbuf buf = STRBUF_INIT;
