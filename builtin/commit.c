--- conflicted
+++ resolved
@@ -1502,13 +1502,8 @@
 		append_merge_tag_headers(parents, &tail);
 	}
 
-<<<<<<< HEAD
 	if (commit_tree_extended(&sb, active_cache_tree->sha1, parents, sha1,
-				 author_ident.buf, extra)) {
-=======
-	if (commit_tree_extended(sb.buf, active_cache_tree->sha1, parents, sha1,
 				 author_ident.buf, sign_commit, extra)) {
->>>>>>> d041ffa5
 		rollback_index_files();
 		die(_("failed to write commit object"));
 	}
