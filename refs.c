#include "cache.h"
#include "refs.h"
#include "object.h"
#include "tag.h"
#include "dir.h"
#include "string-list.h"

/*
 * Make sure "ref" is something reasonable to have under ".git/refs/";
 * We do not like it if:
 *
 * - any path component of it begins with ".", or
 * - it has double dots "..", or
 * - it has ASCII control character, "~", "^", ":" or SP, anywhere, or
 * - it ends with a "/".
 * - it ends with ".lock"
 * - it contains a "\" (backslash)
 */

/* Return true iff ch is not allowed in reference names. */
static inline int bad_ref_char(int ch)
{
	if (((unsigned) ch) <= ' ' || ch == 0x7f ||
	    ch == '~' || ch == '^' || ch == ':' || ch == '\\')
		return 1;
	/* 2.13 Pattern Matching Notation */
	if (ch == '*' || ch == '?' || ch == '[') /* Unsupported */
		return 1;
	return 0;
}

/*
 * Try to read one refname component from the front of refname.  Return
 * the length of the component found, or -1 if the component is not
 * legal.
 */
static int check_refname_component(const char *refname, int flags)
{
	const char *cp;
	char last = '\0';

	for (cp = refname; ; cp++) {
		char ch = *cp;
		if (ch == '\0' || ch == '/')
			break;
		if (bad_ref_char(ch))
			return -1; /* Illegal character in refname. */
		if (last == '.' && ch == '.')
			return -1; /* Refname contains "..". */
		if (last == '@' && ch == '{')
			return -1; /* Refname contains "@{". */
		last = ch;
	}
	if (cp == refname)
		return 0; /* Component has zero length. */
	if (refname[0] == '.') {
		if (!(flags & REFNAME_DOT_COMPONENT))
			return -1; /* Component starts with '.'. */
		/*
		 * Even if leading dots are allowed, don't allow "."
		 * as a component (".." is prevented by a rule above).
		 */
		if (refname[1] == '\0')
			return -1; /* Component equals ".". */
	}
	if (cp - refname >= 5 && !memcmp(cp - 5, ".lock", 5))
		return -1; /* Refname ends with ".lock". */
	return cp - refname;
}

int check_refname_format(const char *refname, int flags)
{
	int component_len, component_count = 0;

	while (1) {
		/* We are at the start of a path component. */
		component_len = check_refname_component(refname, flags);
		if (component_len <= 0) {
			if ((flags & REFNAME_REFSPEC_PATTERN) &&
					refname[0] == '*' &&
					(refname[1] == '\0' || refname[1] == '/')) {
				/* Accept one wildcard as a full refname component. */
				flags &= ~REFNAME_REFSPEC_PATTERN;
				component_len = 1;
			} else {
				return -1;
			}
		}
		component_count++;
		if (refname[component_len] == '\0')
			break;
		/* Skip to next component. */
		refname += component_len + 1;
	}

	if (refname[component_len - 1] == '.')
		return -1; /* Refname ends with '.'. */
	if (!(flags & REFNAME_ALLOW_ONELEVEL) && component_count < 2)
		return -1; /* Refname has only one component. */
	return 0;
}

struct ref_entry;

/*
 * Information used (along with the information in ref_entry) to
 * describe a single cached reference.  This data structure only
 * occurs embedded in a union in struct ref_entry, and only when
 * (ref_entry->flag & REF_DIR) is zero.
 */
struct ref_value {
	/*
	 * The name of the object to which this reference resolves
	 * (which may be a tag object).  If REF_ISBROKEN, this is
	 * null.  If REF_ISSYMREF, then this is the name of the object
	 * referred to by the last reference in the symlink chain.
	 */
	unsigned char sha1[20];

	/*
	 * If REF_KNOWS_PEELED, then this field holds the peeled value
	 * of this reference, or null if the reference is known not to
	 * be peelable.  See the documentation for peel_ref() for an
	 * exact definition of "peelable".
	 */
	unsigned char peeled[20];
};

struct ref_cache;

/*
 * Information used (along with the information in ref_entry) to
 * describe a level in the hierarchy of references.  This data
 * structure only occurs embedded in a union in struct ref_entry, and
 * only when (ref_entry.flag & REF_DIR) is set.  In that case,
 * (ref_entry.flag & REF_INCOMPLETE) determines whether the references
 * in the directory have already been read:
 *
 *     (ref_entry.flag & REF_INCOMPLETE) unset -- a directory of loose
 *         or packed references, already read.
 *
 *     (ref_entry.flag & REF_INCOMPLETE) set -- a directory of loose
 *         references that hasn't been read yet (nor has any of its
 *         subdirectories).
 *
 * Entries within a directory are stored within a growable array of
 * pointers to ref_entries (entries, nr, alloc).  Entries 0 <= i <
 * sorted are sorted by their component name in strcmp() order and the
 * remaining entries are unsorted.
 *
 * Loose references are read lazily, one directory at a time.  When a
 * directory of loose references is read, then all of the references
 * in that directory are stored, and REF_INCOMPLETE stubs are created
 * for any subdirectories, but the subdirectories themselves are not
 * read.  The reading is triggered by get_ref_dir().
 */
struct ref_dir {
	int nr, alloc;

	/*
	 * Entries with index 0 <= i < sorted are sorted by name.  New
	 * entries are appended to the list unsorted, and are sorted
	 * only when required; thus we avoid the need to sort the list
	 * after the addition of every reference.
	 */
	int sorted;

	/* A pointer to the ref_cache that contains this ref_dir. */
	struct ref_cache *ref_cache;

	struct ref_entry **entries;
};

/*
 * Bit values for ref_entry::flag.  REF_ISSYMREF=0x01,
 * REF_ISPACKED=0x02, and REF_ISBROKEN=0x04 are public values; see
 * refs.h.
 */

/*
 * The field ref_entry->u.value.peeled of this value entry contains
 * the correct peeled value for the reference, which might be
 * null_sha1 if the reference is not a tag or if it is broken.
 */
#define REF_KNOWS_PEELED 0x08

/* ref_entry represents a directory of references */
#define REF_DIR 0x10

/*
 * Entry has not yet been read from disk (used only for REF_DIR
 * entries representing loose references)
 */
#define REF_INCOMPLETE 0x20

/*
 * A ref_entry represents either a reference or a "subdirectory" of
 * references.
 *
 * Each directory in the reference namespace is represented by a
 * ref_entry with (flags & REF_DIR) set and containing a subdir member
 * that holds the entries in that directory that have been read so
 * far.  If (flags & REF_INCOMPLETE) is set, then the directory and
 * its subdirectories haven't been read yet.  REF_INCOMPLETE is only
 * used for loose reference directories.
 *
 * References are represented by a ref_entry with (flags & REF_DIR)
 * unset and a value member that describes the reference's value.  The
 * flag member is at the ref_entry level, but it is also needed to
 * interpret the contents of the value field (in other words, a
 * ref_value object is not very much use without the enclosing
 * ref_entry).
 *
 * Reference names cannot end with slash and directories' names are
 * always stored with a trailing slash (except for the top-level
 * directory, which is always denoted by "").  This has two nice
 * consequences: (1) when the entries in each subdir are sorted
 * lexicographically by name (as they usually are), the references in
 * a whole tree can be generated in lexicographic order by traversing
 * the tree in left-to-right, depth-first order; (2) the names of
 * references and subdirectories cannot conflict, and therefore the
 * presence of an empty subdirectory does not block the creation of a
 * similarly-named reference.  (The fact that reference names with the
 * same leading components can conflict *with each other* is a
 * separate issue that is regulated by is_refname_available().)
 *
 * Please note that the name field contains the fully-qualified
 * reference (or subdirectory) name.  Space could be saved by only
 * storing the relative names.  But that would require the full names
 * to be generated on the fly when iterating in do_for_each_ref(), and
 * would break callback functions, who have always been able to assume
 * that the name strings that they are passed will not be freed during
 * the iteration.
 */
struct ref_entry {
	unsigned char flag; /* ISSYMREF? ISPACKED? */
	union {
		struct ref_value value; /* if not (flags&REF_DIR) */
		struct ref_dir subdir; /* if (flags&REF_DIR) */
	} u;
	/*
	 * The full name of the reference (e.g., "refs/heads/master")
	 * or the full name of the directory with a trailing slash
	 * (e.g., "refs/heads/"):
	 */
	char name[FLEX_ARRAY];
};

static void read_loose_refs(const char *dirname, struct ref_dir *dir);

static struct ref_dir *get_ref_dir(struct ref_entry *entry)
{
	struct ref_dir *dir;
	assert(entry->flag & REF_DIR);
	dir = &entry->u.subdir;
	if (entry->flag & REF_INCOMPLETE) {
		read_loose_refs(entry->name, dir);
		entry->flag &= ~REF_INCOMPLETE;
	}
	return dir;
}

static struct ref_entry *create_ref_entry(const char *refname,
					  const unsigned char *sha1, int flag,
					  int check_name)
{
	int len;
	struct ref_entry *ref;

	if (check_name &&
	    check_refname_format(refname, REFNAME_ALLOW_ONELEVEL|REFNAME_DOT_COMPONENT))
		die("Reference has invalid format: '%s'", refname);
	len = strlen(refname) + 1;
	ref = xmalloc(sizeof(struct ref_entry) + len);
	hashcpy(ref->u.value.sha1, sha1);
	hashclr(ref->u.value.peeled);
	memcpy(ref->name, refname, len);
	ref->flag = flag;
	return ref;
}

static void clear_ref_dir(struct ref_dir *dir);

static void free_ref_entry(struct ref_entry *entry)
{
	if (entry->flag & REF_DIR) {
		/*
		 * Do not use get_ref_dir() here, as that might
		 * trigger the reading of loose refs.
		 */
		clear_ref_dir(&entry->u.subdir);
	}
	free(entry);
}

/*
 * Add a ref_entry to the end of dir (unsorted).  Entry is always
 * stored directly in dir; no recursion into subdirectories is
 * done.
 */
static void add_entry_to_dir(struct ref_dir *dir, struct ref_entry *entry)
{
	ALLOC_GROW(dir->entries, dir->nr + 1, dir->alloc);
	dir->entries[dir->nr++] = entry;
	/* optimize for the case that entries are added in order */
	if (dir->nr == 1 ||
	    (dir->nr == dir->sorted + 1 &&
	     strcmp(dir->entries[dir->nr - 2]->name,
		    dir->entries[dir->nr - 1]->name) < 0))
		dir->sorted = dir->nr;
}

/*
 * Clear and free all entries in dir, recursively.
 */
static void clear_ref_dir(struct ref_dir *dir)
{
	int i;
	for (i = 0; i < dir->nr; i++)
		free_ref_entry(dir->entries[i]);
	free(dir->entries);
	dir->sorted = dir->nr = dir->alloc = 0;
	dir->entries = NULL;
}

/*
 * Create a struct ref_entry object for the specified dirname.
 * dirname is the name of the directory with a trailing slash (e.g.,
 * "refs/heads/") or "" for the top-level directory.
 */
static struct ref_entry *create_dir_entry(struct ref_cache *ref_cache,
					  const char *dirname, size_t len,
					  int incomplete)
{
	struct ref_entry *direntry;
	direntry = xcalloc(1, sizeof(struct ref_entry) + len + 1);
	memcpy(direntry->name, dirname, len);
	direntry->name[len] = '\0';
	direntry->u.subdir.ref_cache = ref_cache;
	direntry->flag = REF_DIR | (incomplete ? REF_INCOMPLETE : 0);
	return direntry;
}

static int ref_entry_cmp(const void *a, const void *b)
{
	struct ref_entry *one = *(struct ref_entry **)a;
	struct ref_entry *two = *(struct ref_entry **)b;
	return strcmp(one->name, two->name);
}

static void sort_ref_dir(struct ref_dir *dir);

struct string_slice {
	size_t len;
	const char *str;
};

static int ref_entry_cmp_sslice(const void *key_, const void *ent_)
{
	const struct string_slice *key = key_;
	const struct ref_entry *ent = *(const struct ref_entry * const *)ent_;
	int cmp = strncmp(key->str, ent->name, key->len);
	if (cmp)
		return cmp;
	return '\0' - (unsigned char)ent->name[key->len];
}

/*
 * Return the index of the entry with the given refname from the
 * ref_dir (non-recursively), sorting dir if necessary.  Return -1 if
 * no such entry is found.  dir must already be complete.
 */
static int search_ref_dir(struct ref_dir *dir, const char *refname, size_t len)
{
	struct ref_entry **r;
	struct string_slice key;

	if (refname == NULL || !dir->nr)
		return -1;

	sort_ref_dir(dir);
	key.len = len;
	key.str = refname;
	r = bsearch(&key, dir->entries, dir->nr, sizeof(*dir->entries),
		    ref_entry_cmp_sslice);

	if (r == NULL)
		return -1;

	return r - dir->entries;
}

/*
 * Search for a directory entry directly within dir (without
 * recursing).  Sort dir if necessary.  subdirname must be a directory
 * name (i.e., end in '/').  If mkdir is set, then create the
 * directory if it is missing; otherwise, return NULL if the desired
 * directory cannot be found.  dir must already be complete.
 */
static struct ref_dir *search_for_subdir(struct ref_dir *dir,
					 const char *subdirname, size_t len,
					 int mkdir)
{
	int entry_index = search_ref_dir(dir, subdirname, len);
	struct ref_entry *entry;
	if (entry_index == -1) {
		if (!mkdir)
			return NULL;
		/*
		 * Since dir is complete, the absence of a subdir
		 * means that the subdir really doesn't exist;
		 * therefore, create an empty record for it but mark
		 * the record complete.
		 */
		entry = create_dir_entry(dir->ref_cache, subdirname, len, 0);
		add_entry_to_dir(dir, entry);
	} else {
		entry = dir->entries[entry_index];
	}
	return get_ref_dir(entry);
}

/*
 * If refname is a reference name, find the ref_dir within the dir
 * tree that should hold refname.  If refname is a directory name
 * (i.e., ends in '/'), then return that ref_dir itself.  dir must
 * represent the top-level directory and must already be complete.
 * Sort ref_dirs and recurse into subdirectories as necessary.  If
 * mkdir is set, then create any missing directories; otherwise,
 * return NULL if the desired directory cannot be found.
 */
static struct ref_dir *find_containing_dir(struct ref_dir *dir,
					   const char *refname, int mkdir)
{
	const char *slash;
	for (slash = strchr(refname, '/'); slash; slash = strchr(slash + 1, '/')) {
		size_t dirnamelen = slash - refname + 1;
		struct ref_dir *subdir;
		subdir = search_for_subdir(dir, refname, dirnamelen, mkdir);
		if (!subdir) {
			dir = NULL;
			break;
		}
		dir = subdir;
	}

	return dir;
}

/*
 * Find the value entry with the given name in dir, sorting ref_dirs
 * and recursing into subdirectories as necessary.  If the name is not
 * found or it corresponds to a directory entry, return NULL.
 */
static struct ref_entry *find_ref(struct ref_dir *dir, const char *refname)
{
	int entry_index;
	struct ref_entry *entry;
	dir = find_containing_dir(dir, refname, 0);
	if (!dir)
		return NULL;
	entry_index = search_ref_dir(dir, refname, strlen(refname));
	if (entry_index == -1)
		return NULL;
	entry = dir->entries[entry_index];
	return (entry->flag & REF_DIR) ? NULL : entry;
}

/*
 * Remove the entry with the given name from dir, recursing into
 * subdirectories as necessary.  If refname is the name of a directory
 * (i.e., ends with '/'), then remove the directory and its contents.
 * If the removal was successful, return the number of entries
 * remaining in the directory entry that contained the deleted entry.
 * If the name was not found, return -1.  Please note that this
 * function only deletes the entry from the cache; it does not delete
 * it from the filesystem or ensure that other cache entries (which
 * might be symbolic references to the removed entry) are updated.
 * Nor does it remove any containing dir entries that might be made
 * empty by the removal.  dir must represent the top-level directory
 * and must already be complete.
 */
static int remove_entry(struct ref_dir *dir, const char *refname)
{
	int refname_len = strlen(refname);
	int entry_index;
	struct ref_entry *entry;
	int is_dir = refname[refname_len - 1] == '/';
	if (is_dir) {
		/*
		 * refname represents a reference directory.  Remove
		 * the trailing slash; otherwise we will get the
		 * directory *representing* refname rather than the
		 * one *containing* it.
		 */
		char *dirname = xmemdupz(refname, refname_len - 1);
		dir = find_containing_dir(dir, dirname, 0);
		free(dirname);
	} else {
		dir = find_containing_dir(dir, refname, 0);
	}
	if (!dir)
		return -1;
	entry_index = search_ref_dir(dir, refname, refname_len);
	if (entry_index == -1)
		return -1;
	entry = dir->entries[entry_index];

	memmove(&dir->entries[entry_index],
		&dir->entries[entry_index + 1],
		(dir->nr - entry_index - 1) * sizeof(*dir->entries)
		);
	dir->nr--;
	if (dir->sorted > entry_index)
		dir->sorted--;
	free_ref_entry(entry);
	return dir->nr;
}

/*
 * Add a ref_entry to the ref_dir (unsorted), recursing into
 * subdirectories as necessary.  dir must represent the top-level
 * directory.  Return 0 on success.
 */
static int add_ref(struct ref_dir *dir, struct ref_entry *ref)
{
	dir = find_containing_dir(dir, ref->name, 1);
	if (!dir)
		return -1;
	add_entry_to_dir(dir, ref);
	return 0;
}

/*
 * Emit a warning and return true iff ref1 and ref2 have the same name
 * and the same sha1.  Die if they have the same name but different
 * sha1s.
 */
static int is_dup_ref(const struct ref_entry *ref1, const struct ref_entry *ref2)
{
	if (strcmp(ref1->name, ref2->name))
		return 0;

	/* Duplicate name; make sure that they don't conflict: */

	if ((ref1->flag & REF_DIR) || (ref2->flag & REF_DIR))
		/* This is impossible by construction */
		die("Reference directory conflict: %s", ref1->name);

	if (hashcmp(ref1->u.value.sha1, ref2->u.value.sha1))
		die("Duplicated ref, and SHA1s don't match: %s", ref1->name);

	warning("Duplicated ref: %s", ref1->name);
	return 1;
}

/*
 * Sort the entries in dir non-recursively (if they are not already
 * sorted) and remove any duplicate entries.
 */
static void sort_ref_dir(struct ref_dir *dir)
{
	int i, j;
	struct ref_entry *last = NULL;

	/*
	 * This check also prevents passing a zero-length array to qsort(),
	 * which is a problem on some platforms.
	 */
	if (dir->sorted == dir->nr)
		return;

	qsort(dir->entries, dir->nr, sizeof(*dir->entries), ref_entry_cmp);

	/* Remove any duplicates: */
	for (i = 0, j = 0; j < dir->nr; j++) {
		struct ref_entry *entry = dir->entries[j];
		if (last && is_dup_ref(last, entry))
			free_ref_entry(entry);
		else
			last = dir->entries[i++] = entry;
	}
	dir->sorted = dir->nr = i;
}

/* Include broken references in a do_for_each_ref*() iteration: */
#define DO_FOR_EACH_INCLUDE_BROKEN 0x01

/*
 * Return true iff the reference described by entry can be resolved to
 * an object in the database.  Emit a warning if the referred-to
 * object does not exist.
 */
static int ref_resolves_to_object(struct ref_entry *entry)
{
	if (entry->flag & REF_ISBROKEN)
		return 0;
	if (!has_sha1_file(entry->u.value.sha1)) {
		error("%s does not point to a valid object!", entry->name);
		return 0;
	}
	return 1;
}

/*
 * current_ref is a performance hack: when iterating over references
 * using the for_each_ref*() functions, current_ref is set to the
 * current reference's entry before calling the callback function.  If
 * the callback function calls peel_ref(), then peel_ref() first
 * checks whether the reference to be peeled is the current reference
 * (it usually is) and if so, returns that reference's peeled version
 * if it is available.  This avoids a refname lookup in a common case.
 */
static struct ref_entry *current_ref;

typedef int each_ref_entry_fn(struct ref_entry *entry, void *cb_data);

struct ref_entry_cb {
	const char *base;
	int trim;
	int flags;
	each_ref_fn *fn;
	void *cb_data;
};

/*
 * Handle one reference in a do_for_each_ref*()-style iteration,
 * calling an each_ref_fn for each entry.
 */
static int do_one_ref(struct ref_entry *entry, void *cb_data)
{
	struct ref_entry_cb *data = cb_data;
	struct ref_entry *old_current_ref;
	int retval;

	if (prefixcmp(entry->name, data->base))
		return 0;

	if (!(data->flags & DO_FOR_EACH_INCLUDE_BROKEN) &&
	      !ref_resolves_to_object(entry))
		return 0;

	/* Store the old value, in case this is a recursive call: */
	old_current_ref = current_ref;
	current_ref = entry;
	retval = data->fn(entry->name + data->trim, entry->u.value.sha1,
			  entry->flag, data->cb_data);
	current_ref = old_current_ref;
	return retval;
}

/*
 * Call fn for each reference in dir that has index in the range
 * offset <= index < dir->nr.  Recurse into subdirectories that are in
 * that index range, sorting them before iterating.  This function
 * does not sort dir itself; it should be sorted beforehand.  fn is
 * called for all references, including broken ones.
 */
static int do_for_each_entry_in_dir(struct ref_dir *dir, int offset,
				    each_ref_entry_fn fn, void *cb_data)
{
	int i;
	assert(dir->sorted == dir->nr);
	for (i = offset; i < dir->nr; i++) {
		struct ref_entry *entry = dir->entries[i];
		int retval;
		if (entry->flag & REF_DIR) {
			struct ref_dir *subdir = get_ref_dir(entry);
			sort_ref_dir(subdir);
			retval = do_for_each_entry_in_dir(subdir, 0, fn, cb_data);
		} else {
			retval = fn(entry, cb_data);
		}
		if (retval)
			return retval;
	}
	return 0;
}

/*
 * Call fn for each reference in the union of dir1 and dir2, in order
 * by refname.  Recurse into subdirectories.  If a value entry appears
 * in both dir1 and dir2, then only process the version that is in
 * dir2.  The input dirs must already be sorted, but subdirs will be
 * sorted as needed.  fn is called for all references, including
 * broken ones.
 */
static int do_for_each_entry_in_dirs(struct ref_dir *dir1,
				     struct ref_dir *dir2,
				     each_ref_entry_fn fn, void *cb_data)
{
	int retval;
	int i1 = 0, i2 = 0;

	assert(dir1->sorted == dir1->nr);
	assert(dir2->sorted == dir2->nr);
	while (1) {
		struct ref_entry *e1, *e2;
		int cmp;
		if (i1 == dir1->nr) {
			return do_for_each_entry_in_dir(dir2, i2, fn, cb_data);
		}
		if (i2 == dir2->nr) {
			return do_for_each_entry_in_dir(dir1, i1, fn, cb_data);
		}
		e1 = dir1->entries[i1];
		e2 = dir2->entries[i2];
		cmp = strcmp(e1->name, e2->name);
		if (cmp == 0) {
			if ((e1->flag & REF_DIR) && (e2->flag & REF_DIR)) {
				/* Both are directories; descend them in parallel. */
				struct ref_dir *subdir1 = get_ref_dir(e1);
				struct ref_dir *subdir2 = get_ref_dir(e2);
				sort_ref_dir(subdir1);
				sort_ref_dir(subdir2);
				retval = do_for_each_entry_in_dirs(
						subdir1, subdir2, fn, cb_data);
				i1++;
				i2++;
			} else if (!(e1->flag & REF_DIR) && !(e2->flag & REF_DIR)) {
				/* Both are references; ignore the one from dir1. */
				retval = fn(e2, cb_data);
				i1++;
				i2++;
			} else {
				die("conflict between reference and directory: %s",
				    e1->name);
			}
		} else {
			struct ref_entry *e;
			if (cmp < 0) {
				e = e1;
				i1++;
			} else {
				e = e2;
				i2++;
			}
			if (e->flag & REF_DIR) {
				struct ref_dir *subdir = get_ref_dir(e);
				sort_ref_dir(subdir);
				retval = do_for_each_entry_in_dir(
						subdir, 0, fn, cb_data);
			} else {
				retval = fn(e, cb_data);
			}
		}
		if (retval)
			return retval;
	}
}

/*
 * Load all of the refs from the dir into our in-memory cache. The hard work
 * of loading loose refs is done by get_ref_dir(), so we just need to recurse
 * through all of the sub-directories. We do not even need to care about
 * sorting, as traversal order does not matter to us.
 */
static void prime_ref_dir(struct ref_dir *dir)
{
	int i;
	for (i = 0; i < dir->nr; i++) {
		struct ref_entry *entry = dir->entries[i];
		if (entry->flag & REF_DIR)
			prime_ref_dir(get_ref_dir(entry));
	}
}
/*
 * Return true iff refname1 and refname2 conflict with each other.
 * Two reference names conflict if one of them exactly matches the
 * leading components of the other; e.g., "foo/bar" conflicts with
 * both "foo" and with "foo/bar/baz" but not with "foo/bar" or
 * "foo/barbados".
 */
static int names_conflict(const char *refname1, const char *refname2)
{
	for (; *refname1 && *refname1 == *refname2; refname1++, refname2++)
		;
	return (*refname1 == '\0' && *refname2 == '/')
		|| (*refname1 == '/' && *refname2 == '\0');
}

struct name_conflict_cb {
	const char *refname;
	const char *oldrefname;
	const char *conflicting_refname;
};

static int name_conflict_fn(struct ref_entry *entry, void *cb_data)
{
	struct name_conflict_cb *data = (struct name_conflict_cb *)cb_data;
	if (data->oldrefname && !strcmp(data->oldrefname, entry->name))
		return 0;
	if (names_conflict(data->refname, entry->name)) {
		data->conflicting_refname = entry->name;
		return 1;
	}
	return 0;
}

/*
 * Return true iff a reference named refname could be created without
 * conflicting with the name of an existing reference in dir.  If
 * oldrefname is non-NULL, ignore potential conflicts with oldrefname
 * (e.g., because oldrefname is scheduled for deletion in the same
 * operation).
 */
static int is_refname_available(const char *refname, const char *oldrefname,
				struct ref_dir *dir)
{
	struct name_conflict_cb data;
	data.refname = refname;
	data.oldrefname = oldrefname;
	data.conflicting_refname = NULL;

	sort_ref_dir(dir);
	if (do_for_each_entry_in_dir(dir, 0, name_conflict_fn, &data)) {
		error("'%s' exists; cannot create '%s'",
		      data.conflicting_refname, refname);
		return 0;
	}
	return 1;
}

struct packed_ref_cache {
	struct ref_entry *root;

	/*
	 * Count of references to the data structure in this instance,
	 * including the pointer from ref_cache::packed if any.  The
	 * data will not be freed as long as the reference count is
	 * nonzero.
	 */
	unsigned int referrers;

	/*
	 * Iff the packed-refs file associated with this instance is
	 * currently locked for writing, this points at the associated
	 * lock (which is owned by somebody else).  The referrer count
	 * is also incremented when the file is locked and decremented
	 * when it is unlocked.
	 */
	struct lock_file *lock;

	/* The metadata from when this packed-refs cache was read */
	struct stat_validity validity;
};

/*
 * Future: need to be in "struct repository"
 * when doing a full libification.
 */
static struct ref_cache {
	struct ref_cache *next;
	struct ref_entry *loose;
	struct packed_ref_cache *packed;
	/*
	 * The submodule name, or "" for the main repo.  We allocate
	 * length 1 rather than FLEX_ARRAY so that the main ref_cache
	 * is initialized correctly.
	 */
	char name[1];
} ref_cache, *submodule_ref_caches;

/* Lock used for the main packed-refs file: */
static struct lock_file packlock;

/*
 * Increment the reference count of *packed_refs.
 */
static void acquire_packed_ref_cache(struct packed_ref_cache *packed_refs)
{
	packed_refs->referrers++;
}

/*
 * Decrease the reference count of *packed_refs.  If it goes to zero,
 * free *packed_refs and return true; otherwise return false.
 */
static int release_packed_ref_cache(struct packed_ref_cache *packed_refs)
{
	if (!--packed_refs->referrers) {
		free_ref_entry(packed_refs->root);
		stat_validity_clear(&packed_refs->validity);
		free(packed_refs);
		return 1;
	} else {
		return 0;
	}
}

static void clear_packed_ref_cache(struct ref_cache *refs)
{
	if (refs->packed) {
		struct packed_ref_cache *packed_refs = refs->packed;

		if (packed_refs->lock)
			die("internal error: packed-ref cache cleared while locked");
		refs->packed = NULL;
		release_packed_ref_cache(packed_refs);
	}
}

static void clear_loose_ref_cache(struct ref_cache *refs)
{
	if (refs->loose) {
		free_ref_entry(refs->loose);
		refs->loose = NULL;
	}
}

static struct ref_cache *create_ref_cache(const char *submodule)
{
	int len;
	struct ref_cache *refs;
	if (!submodule)
		submodule = "";
	len = strlen(submodule) + 1;
	refs = xcalloc(1, sizeof(struct ref_cache) + len);
	memcpy(refs->name, submodule, len);
	return refs;
}

/*
 * Return a pointer to a ref_cache for the specified submodule. For
 * the main repository, use submodule==NULL. The returned structure
 * will be allocated and initialized but not necessarily populated; it
 * should not be freed.
 */
static struct ref_cache *get_ref_cache(const char *submodule)
{
	struct ref_cache *refs;

	if (!submodule || !*submodule)
		return &ref_cache;

	for (refs = submodule_ref_caches; refs; refs = refs->next)
		if (!strcmp(submodule, refs->name))
			return refs;

	refs = create_ref_cache(submodule);
	refs->next = submodule_ref_caches;
	submodule_ref_caches = refs;
	return refs;
}

void invalidate_ref_cache(const char *submodule)
{
	struct ref_cache *refs = get_ref_cache(submodule);
	clear_packed_ref_cache(refs);
	clear_loose_ref_cache(refs);
}

/* The length of a peeled reference line in packed-refs, including EOL: */
#define PEELED_LINE_LENGTH 42

/*
 * The packed-refs header line that we write out.  Perhaps other
 * traits will be added later.  The trailing space is required.
 */
static const char PACKED_REFS_HEADER[] =
	"# pack-refs with: peeled fully-peeled \n";

/*
 * Parse one line from a packed-refs file.  Write the SHA1 to sha1.
 * Return a pointer to the refname within the line (null-terminated),
 * or NULL if there was a problem.
 */
static const char *parse_ref_line(char *line, unsigned char *sha1)
{
	/*
	 * 42: the answer to everything.
	 *
	 * In this case, it happens to be the answer to
	 *  40 (length of sha1 hex representation)
	 *  +1 (space in between hex and name)
	 *  +1 (newline at the end of the line)
	 */
	int len = strlen(line) - 42;

	if (len <= 0)
		return NULL;
	if (get_sha1_hex(line, sha1) < 0)
		return NULL;
	if (!isspace(line[40]))
		return NULL;
	line += 41;
	if (isspace(*line))
		return NULL;
	if (line[len] != '\n')
		return NULL;
	line[len] = 0;

	return line;
}

/*
 * Read f, which is a packed-refs file, into dir.
 *
 * A comment line of the form "# pack-refs with: " may contain zero or
 * more traits. We interpret the traits as follows:
 *
 *   No traits:
 *
 *      Probably no references are peeled. But if the file contains a
 *      peeled value for a reference, we will use it.
 *
 *   peeled:
 *
 *      References under "refs/tags/", if they *can* be peeled, *are*
 *      peeled in this file. References outside of "refs/tags/" are
 *      probably not peeled even if they could have been, but if we find
 *      a peeled value for such a reference we will use it.
 *
 *   fully-peeled:
 *
 *      All references in the file that can be peeled are peeled.
 *      Inversely (and this is more important), any references in the
 *      file for which no peeled value is recorded is not peelable. This
 *      trait should typically be written alongside "peeled" for
 *      compatibility with older clients, but we do not require it
 *      (i.e., "peeled" is a no-op if "fully-peeled" is set).
 */
static void read_packed_refs(FILE *f, struct ref_dir *dir)
{
	struct ref_entry *last = NULL;
	char refline[PATH_MAX];
	enum { PEELED_NONE, PEELED_TAGS, PEELED_FULLY } peeled = PEELED_NONE;

	while (fgets(refline, sizeof(refline), f)) {
		unsigned char sha1[20];
		const char *refname;
		static const char header[] = "# pack-refs with:";

		if (!strncmp(refline, header, sizeof(header)-1)) {
			const char *traits = refline + sizeof(header) - 1;
			if (strstr(traits, " fully-peeled "))
				peeled = PEELED_FULLY;
			else if (strstr(traits, " peeled "))
				peeled = PEELED_TAGS;
			/* perhaps other traits later as well */
			continue;
		}

		refname = parse_ref_line(refline, sha1);
		if (refname) {
			last = create_ref_entry(refname, sha1, REF_ISPACKED, 1);
			if (peeled == PEELED_FULLY ||
			    (peeled == PEELED_TAGS && !prefixcmp(refname, "refs/tags/")))
				last->flag |= REF_KNOWS_PEELED;
			add_ref(dir, last);
			continue;
		}
		if (last &&
		    refline[0] == '^' &&
		    strlen(refline) == PEELED_LINE_LENGTH &&
		    refline[PEELED_LINE_LENGTH - 1] == '\n' &&
		    !get_sha1_hex(refline + 1, sha1)) {
			hashcpy(last->u.value.peeled, sha1);
			/*
			 * Regardless of what the file header said,
			 * we definitely know the value of *this*
			 * reference:
			 */
			last->flag |= REF_KNOWS_PEELED;
		}
	}
}

/*
 * Get the packed_ref_cache for the specified ref_cache, creating it
 * if necessary.
 */
static struct packed_ref_cache *get_packed_ref_cache(struct ref_cache *refs)
{
	const char *packed_refs_file;

	if (*refs->name)
		packed_refs_file = git_path_submodule(refs->name, "packed-refs");
	else
		packed_refs_file = git_path("packed-refs");

	if (refs->packed &&
	    !stat_validity_check(&refs->packed->validity, packed_refs_file))
		clear_packed_ref_cache(refs);

	if (!refs->packed) {
		FILE *f;

		refs->packed = xcalloc(1, sizeof(*refs->packed));
		acquire_packed_ref_cache(refs->packed);
		refs->packed->root = create_dir_entry(refs, "", 0, 0);
		f = fopen(packed_refs_file, "r");
		if (f) {
			stat_validity_update(&refs->packed->validity, fileno(f));
			read_packed_refs(f, get_ref_dir(refs->packed->root));
			fclose(f);
		}
	}
	return refs->packed;
}

static struct ref_dir *get_packed_ref_dir(struct packed_ref_cache *packed_ref_cache)
{
	return get_ref_dir(packed_ref_cache->root);
}

static struct ref_dir *get_packed_refs(struct ref_cache *refs)
{
	return get_packed_ref_dir(get_packed_ref_cache(refs));
}

void add_packed_ref(const char *refname, const unsigned char *sha1)
{
	struct packed_ref_cache *packed_ref_cache =
		get_packed_ref_cache(&ref_cache);

	if (!packed_ref_cache->lock)
		die("internal error: packed refs not locked");
	add_ref(get_packed_ref_dir(packed_ref_cache),
		create_ref_entry(refname, sha1, REF_ISPACKED, 1));
}

/*
 * Read the loose references from the namespace dirname into dir
 * (without recursing).  dirname must end with '/'.  dir must be the
 * directory entry corresponding to dirname.
 */
static void read_loose_refs(const char *dirname, struct ref_dir *dir)
{
	struct ref_cache *refs = dir->ref_cache;
	DIR *d;
	const char *path;
	struct dirent *de;
	int dirnamelen = strlen(dirname);
	struct strbuf refname;

	if (*refs->name)
		path = git_path_submodule(refs->name, "%s", dirname);
	else
		path = git_path("%s", dirname);

	d = opendir(path);
	if (!d)
		return;

	strbuf_init(&refname, dirnamelen + 257);
	strbuf_add(&refname, dirname, dirnamelen);

	while ((de = readdir(d)) != NULL) {
		unsigned char sha1[20];
		struct stat st;
		int flag;
		const char *refdir;

		if (de->d_name[0] == '.')
			continue;
		if (has_extension(de->d_name, ".lock"))
			continue;
		strbuf_addstr(&refname, de->d_name);
		refdir = *refs->name
			? git_path_submodule(refs->name, "%s", refname.buf)
			: git_path("%s", refname.buf);
		if (stat(refdir, &st) < 0) {
			; /* silently ignore */
		} else if (S_ISDIR(st.st_mode)) {
			strbuf_addch(&refname, '/');
			add_entry_to_dir(dir,
					 create_dir_entry(refs, refname.buf,
							  refname.len, 1));
		} else {
			if (*refs->name) {
				hashclr(sha1);
				flag = 0;
				if (resolve_gitlink_ref(refs->name, refname.buf, sha1) < 0) {
					hashclr(sha1);
					flag |= REF_ISBROKEN;
				}
			} else if (read_ref_full(refname.buf, sha1, 1, &flag)) {
				hashclr(sha1);
				flag |= REF_ISBROKEN;
			}
			add_entry_to_dir(dir,
					 create_ref_entry(refname.buf, sha1, flag, 1));
		}
		strbuf_setlen(&refname, dirnamelen);
	}
	strbuf_release(&refname);
	closedir(d);
}

static struct ref_dir *get_loose_refs(struct ref_cache *refs)
{
	if (!refs->loose) {
		/*
		 * Mark the top-level directory complete because we
		 * are about to read the only subdirectory that can
		 * hold references:
		 */
		refs->loose = create_dir_entry(refs, "", 0, 0);
		/*
		 * Create an incomplete entry for "refs/":
		 */
		add_entry_to_dir(get_ref_dir(refs->loose),
				 create_dir_entry(refs, "refs/", 5, 1));
	}
	return get_ref_dir(refs->loose);
}

/* We allow "recursive" symbolic refs. Only within reason, though */
#define MAXDEPTH 5
#define MAXREFLEN (1024)

/*
 * Called by resolve_gitlink_ref_recursive() after it failed to read
 * from the loose refs in ref_cache refs. Find <refname> in the
 * packed-refs file for the submodule.
 */
static int resolve_gitlink_packed_ref(struct ref_cache *refs,
				      const char *refname, unsigned char *sha1)
{
	struct ref_entry *ref;
	struct ref_dir *dir = get_packed_refs(refs);

	ref = find_ref(dir, refname);
	if (ref == NULL)
		return -1;

	memcpy(sha1, ref->u.value.sha1, 20);
	return 0;
}

static int resolve_gitlink_ref_recursive(struct ref_cache *refs,
					 const char *refname, unsigned char *sha1,
					 int recursion)
{
	int fd, len;
	char buffer[128], *p;
	char *path;

	if (recursion > MAXDEPTH || strlen(refname) > MAXREFLEN)
		return -1;
	path = *refs->name
		? git_path_submodule(refs->name, "%s", refname)
		: git_path("%s", refname);
	fd = open(path, O_RDONLY);
	if (fd < 0)
		return resolve_gitlink_packed_ref(refs, refname, sha1);

	len = read(fd, buffer, sizeof(buffer)-1);
	close(fd);
	if (len < 0)
		return -1;
	while (len && isspace(buffer[len-1]))
		len--;
	buffer[len] = 0;

	/* Was it a detached head or an old-fashioned symlink? */
	if (!get_sha1_hex(buffer, sha1))
		return 0;

	/* Symref? */
	if (strncmp(buffer, "ref:", 4))
		return -1;
	p = buffer + 4;
	while (isspace(*p))
		p++;

	return resolve_gitlink_ref_recursive(refs, p, sha1, recursion+1);
}

int resolve_gitlink_ref(const char *path, const char *refname, unsigned char *sha1)
{
	int len = strlen(path), retval;
	char *submodule;
	struct ref_cache *refs;

	while (len && path[len-1] == '/')
		len--;
	if (!len)
		return -1;
	submodule = xstrndup(path, len);
	refs = get_ref_cache(submodule);
	free(submodule);

	retval = resolve_gitlink_ref_recursive(refs, refname, sha1, 0);
	return retval;
}

/*
 * Return the ref_entry for the given refname from the packed
 * references.  If it does not exist, return NULL.
 */
static struct ref_entry *get_packed_ref(const char *refname)
{
	return find_ref(get_packed_refs(&ref_cache), refname);
}

/*
 * A loose ref file doesn't exist; check for a packed ref.  The
 * options are forwarded from resolve_safe_unsafe().
 */
static const char *handle_missing_loose_ref(const char *refname,
					    unsigned char *sha1,
					    int reading,
					    int *flag)
{
	struct ref_entry *entry;

	/*
	 * The loose reference file does not exist; check for a packed
	 * reference.
	 */
	entry = get_packed_ref(refname);
	if (entry) {
		hashcpy(sha1, entry->u.value.sha1);
		if (flag)
			*flag |= REF_ISPACKED;
		return refname;
	}
	/* The reference is not a packed reference, either. */
	if (reading) {
		return NULL;
	} else {
		hashclr(sha1);
		return refname;
	}
}

const char *resolve_ref_unsafe(const char *refname, unsigned char *sha1, int reading, int *flag)
{
	int depth = MAXDEPTH;
	ssize_t len;
	char buffer[256];
	static char refname_buffer[256];

	if (flag)
		*flag = 0;

	if (check_refname_format(refname, REFNAME_ALLOW_ONELEVEL))
		return NULL;

	for (;;) {
		char path[PATH_MAX];
		struct stat st;
		char *buf;
		int fd;

		if (--depth < 0)
			return NULL;

		git_snpath(path, sizeof(path), "%s", refname);

		/*
		 * We might have to loop back here to avoid a race
		 * condition: first we lstat() the file, then we try
		 * to read it as a link or as a file.  But if somebody
		 * changes the type of the file (file <-> directory
		 * <-> symlink) between the lstat() and reading, then
		 * we don't want to report that as an error but rather
		 * try again starting with the lstat().
		 */
	stat_ref:
		if (lstat(path, &st) < 0) {
			if (errno == ENOENT)
				return handle_missing_loose_ref(refname, sha1,
								reading, flag);
			else
				return NULL;
		}

		/* Follow "normalized" - ie "refs/.." symlinks by hand */
		if (S_ISLNK(st.st_mode)) {
			len = readlink(path, buffer, sizeof(buffer)-1);
			if (len < 0) {
				if (errno == ENOENT || errno == EINVAL)
					/* inconsistent with lstat; retry */
					goto stat_ref;
				else
					return NULL;
			}
			buffer[len] = 0;
			if (!prefixcmp(buffer, "refs/") &&
					!check_refname_format(buffer, 0)) {
				strcpy(refname_buffer, buffer);
				refname = refname_buffer;
				if (flag)
					*flag |= REF_ISSYMREF;
				continue;
			}
		}

		/* Is it a directory? */
		if (S_ISDIR(st.st_mode)) {
			errno = EISDIR;
			return NULL;
		}

		/*
		 * Anything else, just open it and try to use it as
		 * a ref
		 */
		fd = open(path, O_RDONLY);
		if (fd < 0) {
			if (errno == ENOENT)
				/* inconsistent with lstat; retry */
				goto stat_ref;
			else
				return NULL;
		}
		len = read_in_full(fd, buffer, sizeof(buffer)-1);
		close(fd);
		if (len < 0)
			return NULL;
		while (len && isspace(buffer[len-1]))
			len--;
		buffer[len] = '\0';

		/*
		 * Is it a symbolic ref?
		 */
		if (prefixcmp(buffer, "ref:")) {
			/*
			 * Please note that FETCH_HEAD has a second
			 * line containing other data.
			 */
			if (get_sha1_hex(buffer, sha1) ||
			    (buffer[40] != '\0' && !isspace(buffer[40]))) {
				if (flag)
					*flag |= REF_ISBROKEN;
				return NULL;
			}
			return refname;
		}
		if (flag)
			*flag |= REF_ISSYMREF;
		buf = buffer + 4;
		while (isspace(*buf))
			buf++;
		if (check_refname_format(buf, REFNAME_ALLOW_ONELEVEL)) {
			if (flag)
				*flag |= REF_ISBROKEN;
			return NULL;
		}
		refname = strcpy(refname_buffer, buf);
	}
}

char *resolve_refdup(const char *ref, unsigned char *sha1, int reading, int *flag)
{
	const char *ret = resolve_ref_unsafe(ref, sha1, reading, flag);
	return ret ? xstrdup(ret) : NULL;
}

/* The argument to filter_refs */
struct ref_filter {
	const char *pattern;
	each_ref_fn *fn;
	void *cb_data;
};

int read_ref_full(const char *refname, unsigned char *sha1, int reading, int *flags)
{
	if (resolve_ref_unsafe(refname, sha1, reading, flags))
		return 0;
	return -1;
}

int read_ref(const char *refname, unsigned char *sha1)
{
	return read_ref_full(refname, sha1, 1, NULL);
}

int ref_exists(const char *refname)
{
	unsigned char sha1[20];
	return !!resolve_ref_unsafe(refname, sha1, 1, NULL);
}

static int filter_refs(const char *refname, const unsigned char *sha1, int flags,
		       void *data)
{
	struct ref_filter *filter = (struct ref_filter *)data;
	if (fnmatch(filter->pattern, refname, 0))
		return 0;
	return filter->fn(refname, sha1, flags, filter->cb_data);
}

enum peel_status {
	/* object was peeled successfully: */
	PEEL_PEELED = 0,

	/*
	 * object cannot be peeled because the named object (or an
	 * object referred to by a tag in the peel chain), does not
	 * exist.
	 */
	PEEL_INVALID = -1,

	/* object cannot be peeled because it is not a tag: */
	PEEL_NON_TAG = -2,

	/* ref_entry contains no peeled value because it is a symref: */
	PEEL_IS_SYMREF = -3,

	/*
	 * ref_entry cannot be peeled because it is broken (i.e., the
	 * symbolic reference cannot even be resolved to an object
	 * name):
	 */
	PEEL_BROKEN = -4
};

/*
 * Peel the named object; i.e., if the object is a tag, resolve the
 * tag recursively until a non-tag is found.  If successful, store the
 * result to sha1 and return PEEL_PEELED.  If the object is not a tag
 * or is not valid, return PEEL_NON_TAG or PEEL_INVALID, respectively,
 * and leave sha1 unchanged.
 */
static enum peel_status peel_object(const unsigned char *name, unsigned char *sha1)
{
	struct object *o = lookup_unknown_object(name);

	if (o->type == OBJ_NONE) {
		int type = sha1_object_info(name, NULL);
		if (type < 0)
			return PEEL_INVALID;
		o->type = type;
	}

	if (o->type != OBJ_TAG)
		return PEEL_NON_TAG;

	o = deref_tag_noverify(o);
	if (!o)
		return PEEL_INVALID;

	hashcpy(sha1, o->sha1);
	return PEEL_PEELED;
}

/*
 * Peel the entry (if possible) and return its new peel_status.  If
 * repeel is true, re-peel the entry even if there is an old peeled
 * value that is already stored in it.
 *
 * It is OK to call this function with a packed reference entry that
 * might be stale and might even refer to an object that has since
 * been garbage-collected.  In such a case, if the entry has
 * REF_KNOWS_PEELED then leave the status unchanged and return
 * PEEL_PEELED or PEEL_NON_TAG; otherwise, return PEEL_INVALID.
 */
static enum peel_status peel_entry(struct ref_entry *entry, int repeel)
{
	enum peel_status status;

	if (entry->flag & REF_KNOWS_PEELED) {
		if (repeel) {
			entry->flag &= ~REF_KNOWS_PEELED;
			hashclr(entry->u.value.peeled);
		} else {
			return is_null_sha1(entry->u.value.peeled) ?
				PEEL_NON_TAG : PEEL_PEELED;
		}
	}
	if (entry->flag & REF_ISBROKEN)
		return PEEL_BROKEN;
	if (entry->flag & REF_ISSYMREF)
		return PEEL_IS_SYMREF;

	status = peel_object(entry->u.value.sha1, entry->u.value.peeled);
	if (status == PEEL_PEELED || status == PEEL_NON_TAG)
		entry->flag |= REF_KNOWS_PEELED;
	return status;
}

int peel_ref(const char *refname, unsigned char *sha1)
{
	int flag;
	unsigned char base[20];

	if (current_ref && (current_ref->name == refname
			    || !strcmp(current_ref->name, refname))) {
		if (peel_entry(current_ref, 0))
			return -1;
		hashcpy(sha1, current_ref->u.value.peeled);
		return 0;
	}

	if (read_ref_full(refname, base, 1, &flag))
		return -1;

	/*
	 * If the reference is packed, read its ref_entry from the
	 * cache in the hope that we already know its peeled value.
	 * We only try this optimization on packed references because
	 * (a) forcing the filling of the loose reference cache could
	 * be expensive and (b) loose references anyway usually do not
	 * have REF_KNOWS_PEELED.
	 */
	if (flag & REF_ISPACKED) {
		struct ref_entry *r = get_packed_ref(refname);
		if (r) {
			if (peel_entry(r, 0))
				return -1;
			hashcpy(sha1, r->u.value.peeled);
			return 0;
		}
	}

	return peel_object(base, sha1);
}

struct warn_if_dangling_data {
	FILE *fp;
	const char *refname;
	const char *msg_fmt;
};

static int warn_if_dangling_symref(const char *refname, const unsigned char *sha1,
				   int flags, void *cb_data)
{
	struct warn_if_dangling_data *d = cb_data;
	const char *resolves_to;
	unsigned char junk[20];

	if (!(flags & REF_ISSYMREF))
		return 0;

	resolves_to = resolve_ref_unsafe(refname, junk, 0, NULL);
	if (!resolves_to || strcmp(resolves_to, d->refname))
		return 0;

	fprintf(d->fp, d->msg_fmt, refname);
	fputc('\n', d->fp);
	return 0;
}

void warn_dangling_symref(FILE *fp, const char *msg_fmt, const char *refname)
{
	struct warn_if_dangling_data data;

	data.fp = fp;
	data.refname = refname;
	data.msg_fmt = msg_fmt;
	for_each_rawref(warn_if_dangling_symref, &data);
}

/*
 * Call fn for each reference in the specified ref_cache, omitting
 * references not in the containing_dir of base.  fn is called for all
 * references, including broken ones.  If fn ever returns a non-zero
 * value, stop the iteration and return that value; otherwise, return
 * 0.
 */
static int do_for_each_entry(struct ref_cache *refs, const char *base,
			     each_ref_entry_fn fn, void *cb_data)
{
	struct packed_ref_cache *packed_ref_cache;
	struct ref_dir *loose_dir;
	struct ref_dir *packed_dir;
	int retval = 0;

	/*
	 * We must make sure that all loose refs are read before accessing the
	 * packed-refs file; this avoids a race condition in which loose refs
	 * are migrated to the packed-refs file by a simultaneous process, but
	 * our in-memory view is from before the migration. get_packed_ref_cache()
	 * takes care of making sure our view is up to date with what is on
	 * disk.
	 */
	loose_dir = get_loose_refs(refs);
	if (base && *base) {
		loose_dir = find_containing_dir(loose_dir, base, 0);
	}
	if (loose_dir)
		prime_ref_dir(loose_dir);

	packed_ref_cache = get_packed_ref_cache(refs);
	acquire_packed_ref_cache(packed_ref_cache);
	packed_dir = get_packed_ref_dir(packed_ref_cache);
	if (base && *base) {
		packed_dir = find_containing_dir(packed_dir, base, 0);
	}

	if (packed_dir && loose_dir) {
		sort_ref_dir(packed_dir);
		sort_ref_dir(loose_dir);
		retval = do_for_each_entry_in_dirs(
				packed_dir, loose_dir, fn, cb_data);
	} else if (packed_dir) {
		sort_ref_dir(packed_dir);
		retval = do_for_each_entry_in_dir(
				packed_dir, 0, fn, cb_data);
	} else if (loose_dir) {
		sort_ref_dir(loose_dir);
		retval = do_for_each_entry_in_dir(
				loose_dir, 0, fn, cb_data);
	}

	release_packed_ref_cache(packed_ref_cache);
	return retval;
}

/*
 * Call fn for each reference in the specified ref_cache for which the
 * refname begins with base.  If trim is non-zero, then trim that many
 * characters off the beginning of each refname before passing the
 * refname to fn.  flags can be DO_FOR_EACH_INCLUDE_BROKEN to include
 * broken references in the iteration.  If fn ever returns a non-zero
 * value, stop the iteration and return that value; otherwise, return
 * 0.
 */
static int do_for_each_ref(struct ref_cache *refs, const char *base,
			   each_ref_fn fn, int trim, int flags, void *cb_data)
{
	struct ref_entry_cb data;
	data.base = base;
	data.trim = trim;
	data.flags = flags;
	data.fn = fn;
	data.cb_data = cb_data;

	return do_for_each_entry(refs, base, do_one_ref, &data);
}

static int do_head_ref(const char *submodule, each_ref_fn fn, void *cb_data)
{
	unsigned char sha1[20];
	int flag;

	if (submodule) {
		if (resolve_gitlink_ref(submodule, "HEAD", sha1) == 0)
			return fn("HEAD", sha1, 0, cb_data);

		return 0;
	}

	if (!read_ref_full("HEAD", sha1, 1, &flag))
		return fn("HEAD", sha1, flag, cb_data);

	return 0;
}

int head_ref(each_ref_fn fn, void *cb_data)
{
	return do_head_ref(NULL, fn, cb_data);
}

int head_ref_submodule(const char *submodule, each_ref_fn fn, void *cb_data)
{
	return do_head_ref(submodule, fn, cb_data);
}

int for_each_ref(each_ref_fn fn, void *cb_data)
{
	return do_for_each_ref(&ref_cache, "", fn, 0, 0, cb_data);
}

int for_each_ref_submodule(const char *submodule, each_ref_fn fn, void *cb_data)
{
	return do_for_each_ref(get_ref_cache(submodule), "", fn, 0, 0, cb_data);
}

int for_each_ref_in(const char *prefix, each_ref_fn fn, void *cb_data)
{
	return do_for_each_ref(&ref_cache, prefix, fn, strlen(prefix), 0, cb_data);
}

int for_each_ref_in_submodule(const char *submodule, const char *prefix,
		each_ref_fn fn, void *cb_data)
{
	return do_for_each_ref(get_ref_cache(submodule), prefix, fn, strlen(prefix), 0, cb_data);
}

int for_each_tag_ref(each_ref_fn fn, void *cb_data)
{
	return for_each_ref_in("refs/tags/", fn, cb_data);
}

int for_each_tag_ref_submodule(const char *submodule, each_ref_fn fn, void *cb_data)
{
	return for_each_ref_in_submodule(submodule, "refs/tags/", fn, cb_data);
}

int for_each_branch_ref(each_ref_fn fn, void *cb_data)
{
	return for_each_ref_in("refs/heads/", fn, cb_data);
}

int for_each_branch_ref_submodule(const char *submodule, each_ref_fn fn, void *cb_data)
{
	return for_each_ref_in_submodule(submodule, "refs/heads/", fn, cb_data);
}

int for_each_remote_ref(each_ref_fn fn, void *cb_data)
{
	return for_each_ref_in("refs/remotes/", fn, cb_data);
}

int for_each_remote_ref_submodule(const char *submodule, each_ref_fn fn, void *cb_data)
{
	return for_each_ref_in_submodule(submodule, "refs/remotes/", fn, cb_data);
}

int for_each_replace_ref(each_ref_fn fn, void *cb_data)
{
	return do_for_each_ref(&ref_cache, "refs/replace/", fn, 13, 0, cb_data);
}

int head_ref_namespaced(each_ref_fn fn, void *cb_data)
{
	struct strbuf buf = STRBUF_INIT;
	int ret = 0;
	unsigned char sha1[20];
	int flag;

	strbuf_addf(&buf, "%sHEAD", get_git_namespace());
	if (!read_ref_full(buf.buf, sha1, 1, &flag))
		ret = fn(buf.buf, sha1, flag, cb_data);
	strbuf_release(&buf);

	return ret;
}

int for_each_namespaced_ref(each_ref_fn fn, void *cb_data)
{
	struct strbuf buf = STRBUF_INIT;
	int ret;
	strbuf_addf(&buf, "%srefs/", get_git_namespace());
	ret = do_for_each_ref(&ref_cache, buf.buf, fn, 0, 0, cb_data);
	strbuf_release(&buf);
	return ret;
}

int for_each_glob_ref_in(each_ref_fn fn, const char *pattern,
	const char *prefix, void *cb_data)
{
	struct strbuf real_pattern = STRBUF_INIT;
	struct ref_filter filter;
	int ret;

	if (!prefix && prefixcmp(pattern, "refs/"))
		strbuf_addstr(&real_pattern, "refs/");
	else if (prefix)
		strbuf_addstr(&real_pattern, prefix);
	strbuf_addstr(&real_pattern, pattern);

	if (!has_glob_specials(pattern)) {
		/* Append implied '/' '*' if not present. */
		if (real_pattern.buf[real_pattern.len - 1] != '/')
			strbuf_addch(&real_pattern, '/');
		/* No need to check for '*', there is none. */
		strbuf_addch(&real_pattern, '*');
	}

	filter.pattern = real_pattern.buf;
	filter.fn = fn;
	filter.cb_data = cb_data;
	ret = for_each_ref(filter_refs, &filter);

	strbuf_release(&real_pattern);
	return ret;
}

int for_each_glob_ref(each_ref_fn fn, const char *pattern, void *cb_data)
{
	return for_each_glob_ref_in(fn, pattern, NULL, cb_data);
}

int for_each_rawref(each_ref_fn fn, void *cb_data)
{
	return do_for_each_ref(&ref_cache, "", fn, 0,
			       DO_FOR_EACH_INCLUDE_BROKEN, cb_data);
}

const char *prettify_refname(const char *name)
{
	return name + (
		!prefixcmp(name, "refs/heads/") ? 11 :
		!prefixcmp(name, "refs/tags/") ? 10 :
		!prefixcmp(name, "refs/remotes/") ? 13 :
		0);
}

const char *ref_rev_parse_rules[] = {
	"%.*s",
	"refs/%.*s",
	"refs/tags/%.*s",
	"refs/heads/%.*s",
	"refs/remotes/%.*s",
	"refs/remotes/%.*s/HEAD",
	NULL
};

int refname_match(const char *abbrev_name, const char *full_name, const char **rules)
{
	const char **p;
	const int abbrev_name_len = strlen(abbrev_name);

	for (p = rules; *p; p++) {
		if (!strcmp(full_name, mkpath(*p, abbrev_name_len, abbrev_name))) {
			return 1;
		}
	}

	return 0;
}

static struct ref_lock *verify_lock(struct ref_lock *lock,
	const unsigned char *old_sha1, int mustexist)
{
	if (read_ref_full(lock->ref_name, lock->old_sha1, mustexist, NULL)) {
		error("Can't verify ref %s", lock->ref_name);
		unlock_ref(lock);
		return NULL;
	}
	if (hashcmp(lock->old_sha1, old_sha1)) {
		error("Ref %s is at %s but expected %s", lock->ref_name,
			sha1_to_hex(lock->old_sha1), sha1_to_hex(old_sha1));
		unlock_ref(lock);
		return NULL;
	}
	return lock;
}

static int remove_empty_directories(const char *file)
{
	/* we want to create a file but there is a directory there;
	 * if that is an empty directory (or a directory that contains
	 * only empty directories), remove them.
	 */
	struct strbuf path;
	int result;

	strbuf_init(&path, 20);
	strbuf_addstr(&path, file);

	result = remove_dir_recursively(&path, REMOVE_DIR_EMPTY_ONLY);

	strbuf_release(&path);

	return result;
}

/*
 * *string and *len will only be substituted, and *string returned (for
 * later free()ing) if the string passed in is a magic short-hand form
 * to name a branch.
 */
static char *substitute_branch_name(const char **string, int *len)
{
	struct strbuf buf = STRBUF_INIT;
	int ret = interpret_branch_name(*string, &buf);

	if (ret == *len) {
		size_t size;
		*string = strbuf_detach(&buf, &size);
		*len = size;
		return (char *)*string;
	}

	return NULL;
}

int dwim_ref(const char *str, int len, unsigned char *sha1, char **ref)
{
	char *last_branch = substitute_branch_name(&str, &len);
	const char **p, *r;
	int refs_found = 0;

	*ref = NULL;
	for (p = ref_rev_parse_rules; *p; p++) {
		char fullref[PATH_MAX];
		unsigned char sha1_from_ref[20];
		unsigned char *this_result;
		int flag;

		this_result = refs_found ? sha1_from_ref : sha1;
		mksnpath(fullref, sizeof(fullref), *p, len, str);
		r = resolve_ref_unsafe(fullref, this_result, 1, &flag);
		if (r) {
			if (!refs_found++)
				*ref = xstrdup(r);
			if (!warn_ambiguous_refs)
				break;
		} else if ((flag & REF_ISSYMREF) && strcmp(fullref, "HEAD")) {
			warning("ignoring dangling symref %s.", fullref);
		} else if ((flag & REF_ISBROKEN) && strchr(fullref, '/')) {
			warning("ignoring broken ref %s.", fullref);
		}
	}
	free(last_branch);
	return refs_found;
}

int dwim_log(const char *str, int len, unsigned char *sha1, char **log)
{
	char *last_branch = substitute_branch_name(&str, &len);
	const char **p;
	int logs_found = 0;

	*log = NULL;
	for (p = ref_rev_parse_rules; *p; p++) {
		struct stat st;
		unsigned char hash[20];
		char path[PATH_MAX];
		const char *ref, *it;

		mksnpath(path, sizeof(path), *p, len, str);
		ref = resolve_ref_unsafe(path, hash, 1, NULL);
		if (!ref)
			continue;
		if (!stat(git_path("logs/%s", path), &st) &&
		    S_ISREG(st.st_mode))
			it = path;
		else if (strcmp(ref, path) &&
			 !stat(git_path("logs/%s", ref), &st) &&
			 S_ISREG(st.st_mode))
			it = ref;
		else
			continue;
		if (!logs_found++) {
			*log = xstrdup(it);
			hashcpy(sha1, hash);
		}
		if (!warn_ambiguous_refs)
			break;
	}
	free(last_branch);
	return logs_found;
}

static struct ref_lock *lock_ref_sha1_basic(const char *refname,
					    const unsigned char *old_sha1,
					    int flags, int *type_p)
{
	char *ref_file;
	const char *orig_refname = refname;
	struct ref_lock *lock;
	int last_errno = 0;
	int type, lflags;
	int mustexist = (old_sha1 && !is_null_sha1(old_sha1));
	int missing = 0;

	lock = xcalloc(1, sizeof(struct ref_lock));
	lock->lock_fd = -1;

	refname = resolve_ref_unsafe(refname, lock->old_sha1, mustexist, &type);
	if (!refname && errno == EISDIR) {
		/* we are trying to lock foo but we used to
		 * have foo/bar which now does not exist;
		 * it is normal for the empty directory 'foo'
		 * to remain.
		 */
		ref_file = git_path("%s", orig_refname);
		if (remove_empty_directories(ref_file)) {
			last_errno = errno;
			error("there are still refs under '%s'", orig_refname);
			goto error_return;
		}
		refname = resolve_ref_unsafe(orig_refname, lock->old_sha1, mustexist, &type);
	}
	if (type_p)
	    *type_p = type;
	if (!refname) {
		last_errno = errno;
		error("unable to resolve reference %s: %s",
			orig_refname, strerror(errno));
		goto error_return;
	}
	missing = is_null_sha1(lock->old_sha1);
	/* When the ref did not exist and we are creating it,
	 * make sure there is no existing ref that is packed
	 * whose name begins with our refname, nor a ref whose
	 * name is a proper prefix of our refname.
	 */
	if (missing &&
	     !is_refname_available(refname, NULL, get_packed_refs(&ref_cache))) {
		last_errno = ENOTDIR;
		goto error_return;
	}

	lock->lk = xcalloc(1, sizeof(struct lock_file));

	lflags = LOCK_DIE_ON_ERROR;
	if (flags & REF_NODEREF) {
		refname = orig_refname;
		lflags |= LOCK_NODEREF;
	}
	lock->ref_name = xstrdup(refname);
	lock->orig_ref_name = xstrdup(orig_refname);
	ref_file = git_path("%s", refname);
	if (missing)
		lock->force_write = 1;
	if ((flags & REF_NODEREF) && (type & REF_ISSYMREF))
		lock->force_write = 1;

	if (safe_create_leading_directories(ref_file)) {
		last_errno = errno;
		error("unable to create directory for %s", ref_file);
		goto error_return;
	}

	lock->lock_fd = hold_lock_file_for_update(lock->lk, ref_file, lflags);
	return old_sha1 ? verify_lock(lock, old_sha1, mustexist) : lock;

 error_return:
	unlock_ref(lock);
	errno = last_errno;
	return NULL;
}

struct ref_lock *lock_ref_sha1(const char *refname, const unsigned char *old_sha1)
{
	char refpath[PATH_MAX];
	if (check_refname_format(refname, 0))
		return NULL;
	strcpy(refpath, mkpath("refs/%s", refname));
	return lock_ref_sha1_basic(refpath, old_sha1, 0, NULL);
}

struct ref_lock *lock_any_ref_for_update(const char *refname,
					 const unsigned char *old_sha1, int flags)
{
	if (check_refname_format(refname, REFNAME_ALLOW_ONELEVEL))
		return NULL;
	return lock_ref_sha1_basic(refname, old_sha1, flags, NULL);
}

/*
 * Write an entry to the packed-refs file for the specified refname.
 * If peeled is non-NULL, write it as the entry's peeled value.
 */
static void write_packed_entry(int fd, char *refname, unsigned char *sha1,
			       unsigned char *peeled)
{
	char line[PATH_MAX + 100];
	int len;

	len = snprintf(line, sizeof(line), "%s %s\n",
		       sha1_to_hex(sha1), refname);
	/* this should not happen but just being defensive */
	if (len > sizeof(line))
		die("too long a refname '%s'", refname);
	write_or_die(fd, line, len);

	if (peeled) {
		if (snprintf(line, sizeof(line), "^%s\n",
			     sha1_to_hex(peeled)) != PEELED_LINE_LENGTH)
			die("internal error");
		write_or_die(fd, line, PEELED_LINE_LENGTH);
	}
}

/*
 * An each_ref_entry_fn that writes the entry to a packed-refs file.
 */
static int write_packed_entry_fn(struct ref_entry *entry, void *cb_data)
{
	int *fd = cb_data;
	enum peel_status peel_status = peel_entry(entry, 0);

	if (peel_status != PEEL_PEELED && peel_status != PEEL_NON_TAG)
		error("internal error: %s is not a valid packed reference!",
		      entry->name);
	write_packed_entry(*fd, entry->name, entry->u.value.sha1,
			   peel_status == PEEL_PEELED ?
			   entry->u.value.peeled : NULL);
	return 0;
}

int lock_packed_refs(int flags)
{
	struct packed_ref_cache *packed_ref_cache;

	if (hold_lock_file_for_update(&packlock, git_path("packed-refs"), flags) < 0)
		return -1;
	/*
	 * Get the current packed-refs while holding the lock.  If the
	 * packed-refs file has been modified since we last read it,
	 * this will automatically invalidate the cache and re-read
	 * the packed-refs file.
	 */
	packed_ref_cache = get_packed_ref_cache(&ref_cache);
	packed_ref_cache->lock = &packlock;
	/* Increment the reference count to prevent it from being freed: */
	acquire_packed_ref_cache(packed_ref_cache);
	return 0;
}

int commit_packed_refs(void)
{
	struct packed_ref_cache *packed_ref_cache =
		get_packed_ref_cache(&ref_cache);
	int error = 0;

	if (!packed_ref_cache->lock)
		die("internal error: packed-refs not locked");
	write_or_die(packed_ref_cache->lock->fd,
		     PACKED_REFS_HEADER, strlen(PACKED_REFS_HEADER));

	do_for_each_entry_in_dir(get_packed_ref_dir(packed_ref_cache),
				 0, write_packed_entry_fn,
				 &packed_ref_cache->lock->fd);
	if (commit_lock_file(packed_ref_cache->lock))
		error = -1;
	packed_ref_cache->lock = NULL;
	release_packed_ref_cache(packed_ref_cache);
	return error;
}

void rollback_packed_refs(void)
{
	struct packed_ref_cache *packed_ref_cache =
		get_packed_ref_cache(&ref_cache);

	if (!packed_ref_cache->lock)
		die("internal error: packed-refs not locked");
	rollback_lock_file(packed_ref_cache->lock);
	packed_ref_cache->lock = NULL;
	release_packed_ref_cache(packed_ref_cache);
	clear_packed_ref_cache(&ref_cache);
}

struct ref_to_prune {
	struct ref_to_prune *next;
	unsigned char sha1[20];
	char name[FLEX_ARRAY];
};

struct pack_refs_cb_data {
	unsigned int flags;
	struct ref_dir *packed_refs;
	struct ref_to_prune *ref_to_prune;
};

/*
 * An each_ref_entry_fn that is run over loose references only.  If
 * the loose reference can be packed, add an entry in the packed ref
 * cache.  If the reference should be pruned, also add it to
 * ref_to_prune in the pack_refs_cb_data.
 */
static int pack_if_possible_fn(struct ref_entry *entry, void *cb_data)
{
	struct pack_refs_cb_data *cb = cb_data;
	enum peel_status peel_status;
	struct ref_entry *packed_entry;
	int is_tag_ref = !prefixcmp(entry->name, "refs/tags/");

	/* ALWAYS pack tags */
	if (!(cb->flags & PACK_REFS_ALL) && !is_tag_ref)
		return 0;

	/* Do not pack symbolic or broken refs: */
	if ((entry->flag & REF_ISSYMREF) || !ref_resolves_to_object(entry))
		return 0;

	/* Add a packed ref cache entry equivalent to the loose entry. */
	peel_status = peel_entry(entry, 1);
	if (peel_status != PEEL_PEELED && peel_status != PEEL_NON_TAG)
		die("internal error peeling reference %s (%s)",
		    entry->name, sha1_to_hex(entry->u.value.sha1));
	packed_entry = find_ref(cb->packed_refs, entry->name);
	if (packed_entry) {
		/* Overwrite existing packed entry with info from loose entry */
		packed_entry->flag = REF_ISPACKED | REF_KNOWS_PEELED;
		hashcpy(packed_entry->u.value.sha1, entry->u.value.sha1);
	} else {
		packed_entry = create_ref_entry(entry->name, entry->u.value.sha1,
						REF_ISPACKED | REF_KNOWS_PEELED, 0);
		add_ref(cb->packed_refs, packed_entry);
	}
	hashcpy(packed_entry->u.value.peeled, entry->u.value.peeled);

	/* Schedule the loose reference for pruning if requested. */
	if ((cb->flags & PACK_REFS_PRUNE)) {
		int namelen = strlen(entry->name) + 1;
		struct ref_to_prune *n = xcalloc(1, sizeof(*n) + namelen);
		hashcpy(n->sha1, entry->u.value.sha1);
		strcpy(n->name, entry->name);
		n->next = cb->ref_to_prune;
		cb->ref_to_prune = n;
	}
	return 0;
}

/*
 * Remove empty parents, but spare refs/ and immediate subdirs.
 * Note: munges *name.
 */
static void try_remove_empty_parents(char *name)
{
	char *p, *q;
	int i;
	p = name;
	for (i = 0; i < 2; i++) { /* refs/{heads,tags,...}/ */
		while (*p && *p != '/')
			p++;
		/* tolerate duplicate slashes; see check_refname_format() */
		while (*p == '/')
			p++;
	}
	for (q = p; *q; q++)
		;
	while (1) {
		while (q > p && *q != '/')
			q--;
		while (q > p && *(q-1) == '/')
			q--;
		if (q == p)
			break;
		*q = '\0';
		if (rmdir(git_path("%s", name)))
			break;
	}
}

/* make sure nobody touched the ref, and unlink */
static void prune_ref(struct ref_to_prune *r)
{
	struct ref_lock *lock = lock_ref_sha1(r->name + 5, r->sha1);

	if (lock) {
		unlink_or_warn(git_path("%s", r->name));
		unlock_ref(lock);
		try_remove_empty_parents(r->name);
	}
}

static void prune_refs(struct ref_to_prune *r)
{
	while (r) {
		prune_ref(r);
		r = r->next;
	}
}

int pack_refs(unsigned int flags)
{
	struct pack_refs_cb_data cbdata;

	memset(&cbdata, 0, sizeof(cbdata));
	cbdata.flags = flags;

	lock_packed_refs(LOCK_DIE_ON_ERROR);
	cbdata.packed_refs = get_packed_refs(&ref_cache);

	do_for_each_entry_in_dir(get_loose_refs(&ref_cache), 0,
				 pack_if_possible_fn, &cbdata);

	if (commit_packed_refs())
		die_errno("unable to overwrite old ref-pack file");

	prune_refs(cbdata.ref_to_prune);
	return 0;
}

/*
 * If entry is no longer needed in packed-refs, add it to the string
 * list pointed to by cb_data.  Reasons for deleting entries:
 *
 * - Entry is broken.
 * - Entry is overridden by a loose ref.
 * - Entry does not point at a valid object.
 *
 * In the first and third cases, also emit an error message because these
 * are indications of repository corruption.
 */
static int curate_packed_ref_fn(struct ref_entry *entry, void *cb_data)
{
	struct string_list *refs_to_delete = cb_data;

	if (entry->flag & REF_ISBROKEN) {
		/* This shouldn't happen to packed refs. */
		error("%s is broken!", entry->name);
		string_list_append(refs_to_delete, entry->name);
		return 0;
	}
	if (!has_sha1_file(entry->u.value.sha1)) {
		unsigned char sha1[20];
		int flags;

		if (read_ref_full(entry->name, sha1, 0, &flags))
			/* We should at least have found the packed ref. */
			die("Internal error");
		if ((flags & REF_ISSYMREF) || !(flags & REF_ISPACKED)) {
			/*
			 * This packed reference is overridden by a
			 * loose reference, so it is OK that its value
			 * is no longer valid; for example, it might
			 * refer to an object that has been garbage
			 * collected.  For this purpose we don't even
			 * care whether the loose reference itself is
			 * invalid, broken, symbolic, etc.  Silently
			 * remove the packed reference.
			 */
			string_list_append(refs_to_delete, entry->name);
			return 0;
		}
		/*
		 * There is no overriding loose reference, so the fact
		 * that this reference doesn't refer to a valid object
		 * indicates some kind of repository corruption.
		 * Report the problem, then omit the reference from
		 * the output.
		 */
		error("%s does not point to a valid object!", entry->name);
		string_list_append(refs_to_delete, entry->name);
		return 0;
	}

	return 0;
}

static int repack_without_ref(const char *refname)
{
	struct ref_dir *packed;
	struct string_list refs_to_delete = STRING_LIST_INIT_DUP;
	struct string_list_item *ref_to_delete;

	if (!get_packed_ref(refname))
		return 0; /* refname does not exist in packed refs */

	if (lock_packed_refs(0)) {
		unable_to_lock_error(git_path("packed-refs"), errno);
		return error("cannot delete '%s' from packed refs", refname);
	}
	packed = get_packed_refs(&ref_cache);

	/* Remove refname from the cache: */
	if (remove_entry(packed, refname) == -1) {
		/*
		 * The packed entry disappeared while we were
		 * acquiring the lock.
		 */
		rollback_packed_refs();
		return 0;
	}

	/* Remove any other accumulated cruft: */
	do_for_each_entry_in_dir(packed, 0, curate_packed_ref_fn, &refs_to_delete);
	for_each_string_list_item(ref_to_delete, &refs_to_delete) {
		if (remove_entry(packed, ref_to_delete->string) == -1)
			die("internal error");
	}

	/* Write what remains: */
	return commit_packed_refs();
}

int delete_ref(const char *refname, const unsigned char *sha1, int delopt)
{
	struct ref_lock *lock;
	int err, i = 0, ret = 0, flag = 0;

	lock = lock_ref_sha1_basic(refname, sha1, delopt, &flag);
	if (!lock)
		return 1;
	if (!(flag & REF_ISPACKED) || flag & REF_ISSYMREF) {
		/* loose */
		i = strlen(lock->lk->filename) - 5; /* .lock */
		lock->lk->filename[i] = 0;
		err = unlink_or_warn(lock->lk->filename);
		if (err && errno != ENOENT)
			ret = 1;

		lock->lk->filename[i] = '.';
	}
	/* removing the loose one could have resurrected an earlier
	 * packed one.  Also, if it was not loose we need to repack
	 * without it.
	 */
	ret |= repack_without_ref(lock->ref_name);

	unlink_or_warn(git_path("logs/%s", lock->ref_name));
	clear_loose_ref_cache(&ref_cache);
	unlock_ref(lock);
	return ret;
}

/*
 * People using contrib's git-new-workdir have .git/logs/refs ->
 * /some/other/path/.git/logs/refs, and that may live on another device.
 *
 * IOW, to avoid cross device rename errors, the temporary renamed log must
 * live into logs/refs.
 */
#define TMP_RENAMED_LOG  "logs/refs/.tmp-renamed-log"

int rename_ref(const char *oldrefname, const char *newrefname, const char *logmsg)
{
	unsigned char sha1[20], orig_sha1[20];
	int flag = 0, logmoved = 0;
	struct ref_lock *lock;
	struct stat loginfo;
	int log = !lstat(git_path("logs/%s", oldrefname), &loginfo);
	const char *symref = NULL;

	if (log && S_ISLNK(loginfo.st_mode))
		return error("reflog for %s is a symlink", oldrefname);

	symref = resolve_ref_unsafe(oldrefname, orig_sha1, 1, &flag);
	if (flag & REF_ISSYMREF)
		return error("refname %s is a symbolic ref, renaming it is not supported",
			oldrefname);
	if (!symref)
		return error("refname %s not found", oldrefname);

	if (!is_refname_available(newrefname, oldrefname, get_packed_refs(&ref_cache)))
		return 1;

	if (!is_refname_available(newrefname, oldrefname, get_loose_refs(&ref_cache)))
		return 1;

	if (log && rename(git_path("logs/%s", oldrefname), git_path(TMP_RENAMED_LOG)))
		return error("unable to move logfile logs/%s to "TMP_RENAMED_LOG": %s",
			oldrefname, strerror(errno));

	if (delete_ref(oldrefname, orig_sha1, REF_NODEREF)) {
		error("unable to delete old %s", oldrefname);
		goto rollback;
	}

	if (!read_ref_full(newrefname, sha1, 1, &flag) &&
	    delete_ref(newrefname, sha1, REF_NODEREF)) {
		if (errno==EISDIR) {
			if (remove_empty_directories(git_path("%s", newrefname))) {
				error("Directory not empty: %s", newrefname);
				goto rollback;
			}
		} else {
			error("unable to delete existing %s", newrefname);
			goto rollback;
		}
	}

	if (log && safe_create_leading_directories(git_path("logs/%s", newrefname))) {
		error("unable to create directory for %s", newrefname);
		goto rollback;
	}

 retry:
	if (log && rename(git_path(TMP_RENAMED_LOG), git_path("logs/%s", newrefname))) {
		if (errno==EISDIR || errno==ENOTDIR) {
			/*
			 * rename(a, b) when b is an existing
			 * directory ought to result in ISDIR, but
			 * Solaris 5.8 gives ENOTDIR.  Sheesh.
			 */
			if (remove_empty_directories(git_path("logs/%s", newrefname))) {
				error("Directory not empty: logs/%s", newrefname);
				goto rollback;
			}
			goto retry;
		} else {
			error("unable to move logfile "TMP_RENAMED_LOG" to logs/%s: %s",
				newrefname, strerror(errno));
			goto rollback;
		}
	}
	logmoved = log;

	lock = lock_ref_sha1_basic(newrefname, NULL, 0, NULL);
	if (!lock) {
		error("unable to lock %s for update", newrefname);
		goto rollback;
	}
	lock->force_write = 1;
	hashcpy(lock->old_sha1, orig_sha1);
	if (write_ref_sha1(lock, orig_sha1, logmsg)) {
		error("unable to write current sha1 into %s", newrefname);
		goto rollback;
	}

	return 0;

 rollback:
	lock = lock_ref_sha1_basic(oldrefname, NULL, 0, NULL);
	if (!lock) {
		error("unable to lock %s for rollback", oldrefname);
		goto rollbacklog;
	}

	lock->force_write = 1;
	flag = log_all_ref_updates;
	log_all_ref_updates = 0;
	if (write_ref_sha1(lock, orig_sha1, NULL))
		error("unable to write current sha1 into %s", oldrefname);
	log_all_ref_updates = flag;

 rollbacklog:
	if (logmoved && rename(git_path("logs/%s", newrefname), git_path("logs/%s", oldrefname)))
		error("unable to restore logfile %s from %s: %s",
			oldrefname, newrefname, strerror(errno));
	if (!logmoved && log &&
	    rename(git_path(TMP_RENAMED_LOG), git_path("logs/%s", oldrefname)))
		error("unable to restore logfile %s from "TMP_RENAMED_LOG": %s",
			oldrefname, strerror(errno));

	return 1;
}

int close_ref(struct ref_lock *lock)
{
	if (close_lock_file(lock->lk))
		return -1;
	lock->lock_fd = -1;
	return 0;
}

int commit_ref(struct ref_lock *lock)
{
	if (commit_lock_file(lock->lk))
		return -1;
	lock->lock_fd = -1;
	return 0;
}

void unlock_ref(struct ref_lock *lock)
{
	/* Do not free lock->lk -- atexit() still looks at them */
	if (lock->lk)
		rollback_lock_file(lock->lk);
	free(lock->ref_name);
	free(lock->orig_ref_name);
	free(lock);
}

/*
 * copy the reflog message msg to buf, which has been allocated sufficiently
 * large, while cleaning up the whitespaces.  Especially, convert LF to space,
 * because reflog file is one line per entry.
 */
static int copy_msg(char *buf, const char *msg)
{
	char *cp = buf;
	char c;
	int wasspace = 1;

	*cp++ = '\t';
	while ((c = *msg++)) {
		if (wasspace && isspace(c))
			continue;
		wasspace = isspace(c);
		if (wasspace)
			c = ' ';
		*cp++ = c;
	}
	while (buf < cp && isspace(cp[-1]))
		cp--;
	*cp++ = '\n';
	return cp - buf;
}

int log_ref_setup(const char *refname, char *logfile, int bufsize)
{
	int logfd, oflags = O_APPEND | O_WRONLY;

	git_snpath(logfile, bufsize, "logs/%s", refname);
	if (log_all_ref_updates &&
	    (!prefixcmp(refname, "refs/heads/") ||
	     !prefixcmp(refname, "refs/remotes/") ||
	     !prefixcmp(refname, "refs/notes/") ||
	     !strcmp(refname, "HEAD"))) {
		if (safe_create_leading_directories(logfile) < 0)
			return error("unable to create directory for %s",
				     logfile);
		oflags |= O_CREAT;
	}

	logfd = open(logfile, oflags, 0666);
	if (logfd < 0) {
		if (!(oflags & O_CREAT) && errno == ENOENT)
			return 0;

		if ((oflags & O_CREAT) && errno == EISDIR) {
			if (remove_empty_directories(logfile)) {
				return error("There are still logs under '%s'",
					     logfile);
			}
			logfd = open(logfile, oflags, 0666);
		}

		if (logfd < 0)
			return error("Unable to append to %s: %s",
				     logfile, strerror(errno));
	}

	adjust_shared_perm(logfile);
	close(logfd);
	return 0;
}

static int log_ref_write(const char *refname, const unsigned char *old_sha1,
			 const unsigned char *new_sha1, const char *msg)
{
	int logfd, result, written, oflags = O_APPEND | O_WRONLY;
	unsigned maxlen, len;
	int msglen;
	char log_file[PATH_MAX];
	char *logrec;
	const char *committer;

	if (log_all_ref_updates < 0)
		log_all_ref_updates = !is_bare_repository();

	result = log_ref_setup(refname, log_file, sizeof(log_file));
	if (result)
		return result;

	logfd = open(log_file, oflags);
	if (logfd < 0)
		return 0;
	msglen = msg ? strlen(msg) : 0;
	committer = git_committer_info(0);
	maxlen = strlen(committer) + msglen + 100;
	logrec = xmalloc(maxlen);
	len = sprintf(logrec, "%s %s %s\n",
		      sha1_to_hex(old_sha1),
		      sha1_to_hex(new_sha1),
		      committer);
	if (msglen)
		len += copy_msg(logrec + len - 1, msg) - 1;
	written = len <= maxlen ? write_in_full(logfd, logrec, len) : -1;
	free(logrec);
	if (close(logfd) != 0 || written != len)
		return error("Unable to append to %s", log_file);
	return 0;
}

static int is_branch(const char *refname)
{
	return !strcmp(refname, "HEAD") || !prefixcmp(refname, "refs/heads/");
}

int write_ref_sha1(struct ref_lock *lock,
	const unsigned char *sha1, const char *logmsg)
{
	static char term = '\n';
	struct object *o;

	if (!lock)
		return -1;
	if (!lock->force_write && !hashcmp(lock->old_sha1, sha1)) {
		unlock_ref(lock);
		return 0;
	}
	o = parse_object(sha1);
	if (!o) {
		error("Trying to write ref %s with nonexistent object %s",
			lock->ref_name, sha1_to_hex(sha1));
		unlock_ref(lock);
		return -1;
	}
	if (o->type != OBJ_COMMIT && is_branch(lock->ref_name)) {
		error("Trying to write non-commit object %s to branch %s",
			sha1_to_hex(sha1), lock->ref_name);
		unlock_ref(lock);
		return -1;
	}
	if (write_in_full(lock->lock_fd, sha1_to_hex(sha1), 40) != 40 ||
	    write_in_full(lock->lock_fd, &term, 1) != 1
		|| close_ref(lock) < 0) {
		error("Couldn't write %s", lock->lk->filename);
		unlock_ref(lock);
		return -1;
	}
	clear_loose_ref_cache(&ref_cache);
	if (log_ref_write(lock->ref_name, lock->old_sha1, sha1, logmsg) < 0 ||
	    (strcmp(lock->ref_name, lock->orig_ref_name) &&
	     log_ref_write(lock->orig_ref_name, lock->old_sha1, sha1, logmsg) < 0)) {
		unlock_ref(lock);
		return -1;
	}
	if (strcmp(lock->orig_ref_name, "HEAD") != 0) {
		/*
		 * Special hack: If a branch is updated directly and HEAD
		 * points to it (may happen on the remote side of a push
		 * for example) then logically the HEAD reflog should be
		 * updated too.
		 * A generic solution implies reverse symref information,
		 * but finding all symrefs pointing to the given branch
		 * would be rather costly for this rare event (the direct
		 * update of a branch) to be worth it.  So let's cheat and
		 * check with HEAD only which should cover 99% of all usage
		 * scenarios (even 100% of the default ones).
		 */
		unsigned char head_sha1[20];
		int head_flag;
		const char *head_ref;
		head_ref = resolve_ref_unsafe("HEAD", head_sha1, 1, &head_flag);
		if (head_ref && (head_flag & REF_ISSYMREF) &&
		    !strcmp(head_ref, lock->ref_name))
			log_ref_write("HEAD", lock->old_sha1, sha1, logmsg);
	}
	if (commit_ref(lock)) {
		error("Couldn't set %s", lock->ref_name);
		unlock_ref(lock);
		return -1;
	}
	unlock_ref(lock);
	return 0;
}

int create_symref(const char *ref_target, const char *refs_heads_master,
		  const char *logmsg)
{
	const char *lockpath;
	char ref[1000];
	int fd, len, written;
	char *git_HEAD = git_pathdup("%s", ref_target);
	unsigned char old_sha1[20], new_sha1[20];

	if (logmsg && read_ref(ref_target, old_sha1))
		hashclr(old_sha1);

	if (safe_create_leading_directories(git_HEAD) < 0)
		return error("unable to create directory for %s", git_HEAD);

#ifndef NO_SYMLINK_HEAD
	if (prefer_symlink_refs) {
		unlink(git_HEAD);
		if (!symlink(refs_heads_master, git_HEAD))
			goto done;
		fprintf(stderr, "no symlink - falling back to symbolic ref\n");
	}
#endif

	len = snprintf(ref, sizeof(ref), "ref: %s\n", refs_heads_master);
	if (sizeof(ref) <= len) {
		error("refname too long: %s", refs_heads_master);
		goto error_free_return;
	}
	lockpath = mkpath("%s.lock", git_HEAD);
	fd = open(lockpath, O_CREAT | O_EXCL | O_WRONLY, 0666);
	if (fd < 0) {
		error("Unable to open %s for writing", lockpath);
		goto error_free_return;
	}
	written = write_in_full(fd, ref, len);
	if (close(fd) != 0 || written != len) {
		error("Unable to write to %s", lockpath);
		goto error_unlink_return;
	}
	if (rename(lockpath, git_HEAD) < 0) {
		error("Unable to create %s", git_HEAD);
		goto error_unlink_return;
	}
	if (adjust_shared_perm(git_HEAD)) {
		error("Unable to fix permissions on %s", lockpath);
	error_unlink_return:
		unlink_or_warn(lockpath);
	error_free_return:
		free(git_HEAD);
		return -1;
	}

#ifndef NO_SYMLINK_HEAD
	done:
#endif
	if (logmsg && !read_ref(refs_heads_master, new_sha1))
		log_ref_write(ref_target, old_sha1, new_sha1, logmsg);

	free(git_HEAD);
	return 0;
}

static char *ref_msg(const char *line, const char *endp)
{
	const char *ep;
	line += 82;
	ep = memchr(line, '\n', endp - line);
	if (!ep)
		ep = endp;
	return xmemdupz(line, ep - line);
}

int read_ref_at(const char *refname, unsigned long at_time, int cnt,
		unsigned char *sha1, char **msg,
		unsigned long *cutoff_time, int *cutoff_tz, int *cutoff_cnt)
{
	const char *logfile, *logdata, *logend, *rec, *lastgt, *lastrec;
	char *tz_c;
	int logfd, tz, reccnt = 0;
	struct stat st;
	unsigned long date;
	unsigned char logged_sha1[20];
	void *log_mapped;
	size_t mapsz;

	logfile = git_path("logs/%s", refname);
	logfd = open(logfile, O_RDONLY, 0);
	if (logfd < 0)
		die_errno("Unable to read log '%s'", logfile);
	fstat(logfd, &st);
	if (!st.st_size)
		die("Log %s is empty.", logfile);
	mapsz = xsize_t(st.st_size);
	log_mapped = xmmap(NULL, mapsz, PROT_READ, MAP_PRIVATE, logfd, 0);
	logdata = log_mapped;
	close(logfd);

	lastrec = NULL;
	rec = logend = logdata + st.st_size;
	while (logdata < rec) {
		reccnt++;
		if (logdata < rec && *(rec-1) == '\n')
			rec--;
		lastgt = NULL;
		while (logdata < rec && *(rec-1) != '\n') {
			rec--;
			if (*rec == '>')
				lastgt = rec;
		}
		if (!lastgt)
			die("Log %s is corrupt.", logfile);
		date = strtoul(lastgt + 1, &tz_c, 10);
		if (date <= at_time || cnt == 0) {
			tz = strtoul(tz_c, NULL, 10);
			if (msg)
				*msg = ref_msg(rec, logend);
			if (cutoff_time)
				*cutoff_time = date;
			if (cutoff_tz)
				*cutoff_tz = tz;
			if (cutoff_cnt)
				*cutoff_cnt = reccnt - 1;
			if (lastrec) {
				if (get_sha1_hex(lastrec, logged_sha1))
					die("Log %s is corrupt.", logfile);
				if (get_sha1_hex(rec + 41, sha1))
					die("Log %s is corrupt.", logfile);
				if (hashcmp(logged_sha1, sha1)) {
					warning("Log %s has gap after %s.",
						logfile, show_date(date, tz, DATE_RFC2822));
				}
			}
			else if (date == at_time) {
				if (get_sha1_hex(rec + 41, sha1))
					die("Log %s is corrupt.", logfile);
			}
			else {
				if (get_sha1_hex(rec + 41, logged_sha1))
					die("Log %s is corrupt.", logfile);
				if (hashcmp(logged_sha1, sha1)) {
					warning("Log %s unexpectedly ended on %s.",
						logfile, show_date(date, tz, DATE_RFC2822));
				}
			}
			munmap(log_mapped, mapsz);
			return 0;
		}
		lastrec = rec;
		if (cnt > 0)
			cnt--;
	}

	rec = logdata;
	while (rec < logend && *rec != '>' && *rec != '\n')
		rec++;
	if (rec == logend || *rec == '\n')
		die("Log %s is corrupt.", logfile);
	date = strtoul(rec + 1, &tz_c, 10);
	tz = strtoul(tz_c, NULL, 10);
	if (get_sha1_hex(logdata, sha1))
		die("Log %s is corrupt.", logfile);
	if (is_null_sha1(sha1)) {
		if (get_sha1_hex(logdata + 41, sha1))
			die("Log %s is corrupt.", logfile);
	}
	if (msg)
		*msg = ref_msg(logdata, logend);
	munmap(log_mapped, mapsz);

	if (cutoff_time)
		*cutoff_time = date;
	if (cutoff_tz)
		*cutoff_tz = tz;
	if (cutoff_cnt)
		*cutoff_cnt = reccnt;
	return 1;
}

static int show_one_reflog_ent(struct strbuf *sb, each_reflog_ent_fn fn, void *cb_data)
{
	unsigned char osha1[20], nsha1[20];
	char *email_end, *message;
	unsigned long timestamp;
	int tz;

	/* old SP new SP name <email> SP time TAB msg LF */
	if (sb->len < 83 || sb->buf[sb->len - 1] != '\n' ||
	    get_sha1_hex(sb->buf, osha1) || sb->buf[40] != ' ' ||
	    get_sha1_hex(sb->buf + 41, nsha1) || sb->buf[81] != ' ' ||
	    !(email_end = strchr(sb->buf + 82, '>')) ||
	    email_end[1] != ' ' ||
	    !(timestamp = strtoul(email_end + 2, &message, 10)) ||
	    !message || message[0] != ' ' ||
	    (message[1] != '+' && message[1] != '-') ||
	    !isdigit(message[2]) || !isdigit(message[3]) ||
	    !isdigit(message[4]) || !isdigit(message[5]))
		return 0; /* corrupt? */
	email_end[1] = '\0';
	tz = strtol(message + 1, NULL, 10);
	if (message[6] != '\t')
		message += 6;
	else
		message += 7;
	return fn(osha1, nsha1, sb->buf + 82, timestamp, tz, message, cb_data);
}

static char *find_beginning_of_line(char *bob, char *scan)
{
	while (bob < scan && *(--scan) != '\n')
		; /* keep scanning backwards */
	/*
	 * Return either beginning of the buffer, or LF at the end of
	 * the previous line.
	 */
	return scan;
}

int for_each_reflog_ent_reverse(const char *refname, each_reflog_ent_fn fn, void *cb_data)
{
	struct strbuf sb = STRBUF_INIT;
	FILE *logfp;
	long pos;
	int ret = 0, at_tail = 1;

	logfp = fopen(git_path("logs/%s", refname), "r");
	if (!logfp)
		return -1;

	/* Jump to the end */
	if (fseek(logfp, 0, SEEK_END) < 0)
		return error("cannot seek back reflog for %s: %s",
			     refname, strerror(errno));
	pos = ftell(logfp);
	while (!ret && 0 < pos) {
		int cnt;
		size_t nread;
		char buf[BUFSIZ];
		char *endp, *scanp;

		/* Fill next block from the end */
		cnt = (sizeof(buf) < pos) ? sizeof(buf) : pos;
		if (fseek(logfp, pos - cnt, SEEK_SET))
			return error("cannot seek back reflog for %s: %s",
				     refname, strerror(errno));
		nread = fread(buf, cnt, 1, logfp);
		if (nread != 1)
			return error("cannot read %d bytes from reflog for %s: %s",
				     cnt, refname, strerror(errno));
		pos -= cnt;

		scanp = endp = buf + cnt;
		if (at_tail && scanp[-1] == '\n')
			/* Looking at the final LF at the end of the file */
			scanp--;
		at_tail = 0;

		while (buf < scanp) {
			/*
			 * terminating LF of the previous line, or the beginning
			 * of the buffer.
			 */
			char *bp;

			bp = find_beginning_of_line(buf, scanp);

			if (*bp != '\n') {
				strbuf_splice(&sb, 0, 0, buf, endp - buf);
				if (pos)
					break; /* need to fill another block */
				scanp = buf - 1; /* leave loop */
			} else {
				/*
				 * (bp + 1) thru endp is the beginning of the
				 * current line we have in sb
				 */
				strbuf_splice(&sb, 0, 0, bp + 1, endp - (bp + 1));
				scanp = bp;
				endp = bp + 1;
			}
			ret = show_one_reflog_ent(&sb, fn, cb_data);
			strbuf_reset(&sb);
			if (ret)
				break;
		}

	}
	if (!ret && sb.len)
		ret = show_one_reflog_ent(&sb, fn, cb_data);

	fclose(logfp);
	strbuf_release(&sb);
	return ret;
}

int for_each_reflog_ent(const char *refname, each_reflog_ent_fn fn, void *cb_data)
{
	FILE *logfp;
	struct strbuf sb = STRBUF_INIT;
	int ret = 0;

	logfp = fopen(git_path("logs/%s", refname), "r");
	if (!logfp)
		return -1;

	while (!ret && !strbuf_getwholeline(&sb, logfp, '\n'))
		ret = show_one_reflog_ent(&sb, fn, cb_data);
	fclose(logfp);
	strbuf_release(&sb);
	return ret;
}
/*
 * Call fn for each reflog in the namespace indicated by name.  name
 * must be empty or end with '/'.  Name will be used as a scratch
 * space, but its contents will be restored before return.
 */
static int do_for_each_reflog(struct strbuf *name, each_ref_fn fn, void *cb_data)
{
	DIR *d = opendir(git_path("logs/%s", name->buf));
	int retval = 0;
	struct dirent *de;
	int oldlen = name->len;

	if (!d)
		return name->len ? errno : 0;

	while ((de = readdir(d)) != NULL) {
		struct stat st;

		if (de->d_name[0] == '.')
			continue;
		if (has_extension(de->d_name, ".lock"))
			continue;
		strbuf_addstr(name, de->d_name);
		if (stat(git_path("logs/%s", name->buf), &st) < 0) {
			; /* silently ignore */
		} else {
			if (S_ISDIR(st.st_mode)) {
				strbuf_addch(name, '/');
				retval = do_for_each_reflog(name, fn, cb_data);
			} else {
				unsigned char sha1[20];
				if (read_ref_full(name->buf, sha1, 0, NULL))
					retval = error("bad ref for %s", name->buf);
				else
					retval = fn(name->buf, sha1, 0, cb_data);
			}
			if (retval)
				break;
		}
		strbuf_setlen(name, oldlen);
	}
	closedir(d);
	return retval;
}

int for_each_reflog(each_ref_fn fn, void *cb_data)
{
	int retval;
	struct strbuf name;
	strbuf_init(&name, PATH_MAX);
	retval = do_for_each_reflog(&name, fn, cb_data);
	strbuf_release(&name);
	return retval;
}

int update_ref(const char *action, const char *refname,
		const unsigned char *sha1, const unsigned char *oldval,
		int flags, enum action_on_err onerr)
{
	static struct ref_lock *lock;
	lock = lock_any_ref_for_update(refname, oldval, flags);
	if (!lock) {
		const char *str = "Cannot lock the ref '%s'.";
		switch (onerr) {
		case MSG_ON_ERR: error(str, refname); break;
		case DIE_ON_ERR: die(str, refname); break;
		case QUIET_ON_ERR: break;
		}
		return 1;
	}
	if (write_ref_sha1(lock, sha1, action) < 0) {
		const char *str = "Cannot update the ref '%s'.";
		switch (onerr) {
		case MSG_ON_ERR: error(str, refname); break;
		case DIE_ON_ERR: die(str, refname); break;
		case QUIET_ON_ERR: break;
		}
		return 1;
	}
	return 0;
}

<<<<<<< HEAD
/*
 * generate a format suitable for scanf from a ref_rev_parse_rules
 * rule, that is replace the "%.*s" spec with a "%s" spec
 */
static void gen_scanf_fmt(char *scanf_fmt, const char *rule)
=======
struct ref *find_ref_by_name(const struct ref *list, const char *name)
{
	for ( ; list; list = list->next)
		if (!strcmp(list->name, name))
			return (struct ref *)list;
	return NULL;
}

static int shorten_ref(const char *refname, const char *pattern, char *short_name)
>>>>>>> 6b3fbd63
{
	/*
	 * pattern must be of the form "[pre]%.*s[post]". If refname
	 * starts with "[pre]" and ends with "[post]", extract the middle
	 * part into short_name, and return the number of chars in the
	 * middle part (not counting the added NUL-terminator). Otherwise,
	 * if refname does not match pattern, return 0.
	 */
	int match_len;
	const char *match_start, *sep = strstr(pattern, "%.*s");
	if (!sep || strstr(sep + 4, "%.*s"))
		die("invalid pattern in ref_rev_parse_rules: %s", pattern);
	match_start = refname + (sep - pattern);
	match_len = strlen(refname) - (strlen(pattern) - 4);
	if (match_len <= 0 ||
	    memcmp(refname, pattern, match_start - refname) ||
	    strcmp(match_start + match_len, sep + 4))
		return 0; /* refname does not match */
	memcpy(short_name, match_start, match_len);
	short_name[match_len] = '\0';
	return match_len;
}

char *shorten_unambiguous_ref(const char *refname, int strict)
{
	int i;
	char *short_name;

	/* buffer for scanf result, at most refname must fit */
	short_name = xstrdup(refname);

	/* skip first rule, it will always match */
	for (i = ARRAY_SIZE(ref_rev_parse_rules) - 2; i > 0; --i) {
		int j;
		int rules_to_fail = i;
		int short_name_len;

		if (!(short_name_len = shorten_ref(refname,
						   ref_rev_parse_rules[i],
						   short_name)))
			continue;

		/*
		 * in strict mode, all (except the matched one) rules
		 * must fail to resolve to a valid non-ambiguous ref
		 */
		if (strict)
			rules_to_fail = ARRAY_SIZE(ref_rev_parse_rules) - 1;

		/*
		 * check if the short name resolves to a valid ref,
		 * but use only rules prior to the matched one
		 */
		for (j = 0; j < rules_to_fail; j++) {
			const char *rule = ref_rev_parse_rules[j];
			char refname[PATH_MAX];

			/* skip matched rule */
			if (i == j)
				continue;

			/*
			 * the short name is ambiguous, if it resolves
			 * (with this previous rule) to a valid ref
			 * read_ref() returns 0 on success
			 */
			mksnpath(refname, sizeof(refname),
				 rule, short_name_len, short_name);
			if (ref_exists(refname))
				break;
		}

		/*
		 * short name is non-ambiguous if all previous rules
		 * haven't resolved to a valid ref
		 */
		if (j == rules_to_fail)
			return short_name;
	}

	free(short_name);
	return xstrdup(refname);
}

static struct string_list *hide_refs;

int parse_hide_refs_config(const char *var, const char *value, const char *section)
{
	if (!strcmp("transfer.hiderefs", var) ||
	    /* NEEDSWORK: use parse_config_key() once both are merged */
	    (!prefixcmp(var, section) && var[strlen(section)] == '.' &&
	     !strcmp(var + strlen(section), ".hiderefs"))) {
		char *ref;
		int len;

		if (!value)
			return config_error_nonbool(var);
		ref = xstrdup(value);
		len = strlen(ref);
		while (len && ref[len - 1] == '/')
			ref[--len] = '\0';
		if (!hide_refs) {
			hide_refs = xcalloc(1, sizeof(*hide_refs));
			hide_refs->strdup_strings = 1;
		}
		string_list_append(hide_refs, ref);
	}
	return 0;
}

int ref_is_hidden(const char *refname)
{
	struct string_list_item *item;

	if (!hide_refs)
		return 0;
	for_each_string_list_item(item, hide_refs) {
		int len;
		if (prefixcmp(refname, item->string))
			continue;
		len = strlen(item->string);
		if (!refname[len] || refname[len] == '/')
			return 1;
	}
	return 0;
}<|MERGE_RESOLUTION|>--- conflicted
+++ resolved
@@ -3196,23 +3196,7 @@
 	return 0;
 }
 
-<<<<<<< HEAD
-/*
- * generate a format suitable for scanf from a ref_rev_parse_rules
- * rule, that is replace the "%.*s" spec with a "%s" spec
- */
-static void gen_scanf_fmt(char *scanf_fmt, const char *rule)
-=======
-struct ref *find_ref_by_name(const struct ref *list, const char *name)
-{
-	for ( ; list; list = list->next)
-		if (!strcmp(list->name, name))
-			return (struct ref *)list;
-	return NULL;
-}
-
 static int shorten_ref(const char *refname, const char *pattern, char *short_name)
->>>>>>> 6b3fbd63
 {
 	/*
 	 * pattern must be of the form "[pre]%.*s[post]". If refname
