#                                               -*- Autoconf -*-
# Process this file with autoconf to produce a configure script.

AC_PREREQ(2.59)
<<<<<<< HEAD
AC_INIT([git], [1.4.2], [git@vger.kernel.org])
=======
AC_INIT([git], [@@GIT_VERSION@@], [git@vger.kernel.org])
>>>>>>> a20b4d89

AC_CONFIG_SRCDIR([git.c])

config_file=config.mak.autogen
config_append=config.mak.append
config_in=config.mak.in

echo "# ${config_append}.  Generated by configure." > "${config_append}"


## Definitions of macros
# GIT_CONF_APPEND_LINE(LINE)
# --------------------------
# Append LINE to file ${config_append}
AC_DEFUN([GIT_CONF_APPEND_LINE],
[echo "$1" >> "${config_append}"])# GIT_CONF_APPEND_LINE
#
# GIT_ARG_SET_PATH(PROGRAM)
# -------------------------
# Provide --with-PROGRAM=PATH option to set PATH to PROGRAM
AC_DEFUN([GIT_ARG_SET_PATH],
[AC_ARG_WITH([$1],
 [AS_HELP_STRING([--with-$1=PATH],
                 [provide PATH to $1])],
 [GIT_CONF_APPEND_PATH($1)],[])
])# GIT_ARG_SET_PATH
#
# GIT_CONF_APPEND_PATH(PROGRAM)
# ------------------------------
# Parse --with-PROGRAM=PATH option to set PROGRAM_PATH=PATH
# Used by GIT_ARG_SET_PATH(PROGRAM)
AC_DEFUN([GIT_CONF_APPEND_PATH],
[PROGRAM=m4_toupper($1); \
if test "$withval" = "no"; then \
	AC_MSG_ERROR([You cannot use git without $1]); \
else \
	if test "$withval" = "yes"; then \
		AC_MSG_WARN([You should provide path for --with-$1=PATH]); \
	else \
		GIT_CONF_APPEND_LINE(${PROGRAM}_PATH=$withval); \
	fi; \
fi; \
]) # GIT_CONF_APPEND_PATH
#
# GIT_PARSE_WITH(PACKAGE)
# -----------------------
# For use in AC_ARG_WITH action-if-found, for packages default ON.
# * Set NO_PACKAGE=YesPlease for --without-PACKAGE
# * Set PACKAGEDIR=PATH for --with-PACKAGE=PATH
# * Unset NO_PACKAGE for --with-PACKAGE without ARG
AC_DEFUN([GIT_PARSE_WITH],
[PACKAGE=m4_toupper($1); \
if test "$withval" = "no"; then \
	m4_toupper(NO_$1)=YesPlease; \
elif test "$withval" = "yes"; then \
	m4_toupper(NO_$1)=; \
else \
	m4_toupper(NO_$1)=; \
	GIT_CONF_APPEND_LINE(${PACKAGE}DIR=$withval); \
fi \
])# GIT_PARSE_WITH


## Site configuration related to programs (before tests)
## --with-PACKAGE[=ARG] and --without-PACKAGE
#
# Define SHELL_PATH to provide path to shell.
GIT_ARG_SET_PATH(shell)
#
# Define PERL_PATH to provide path to Perl.
GIT_ARG_SET_PATH(perl)
#
# Define NO_PYTHON if you want to lose all benefits of the recursive merge.
# Define PYTHON_PATH to provide path to Python.
AC_ARG_WITH(python,[AS_HELP_STRING([--with-python=PATH], [provide PATH to python])
AS_HELP_STRING([--without-python], [don't use python scripts])],
 [if test "$withval" = "no"; then \
    NO_PYTHON=YesPlease; \
  elif test "$withval" = "yes"; then \
    NO_PYTHON=; \
  else \
    NO_PYTHON=; \
    PYTHON_PATH=$withval; \
  fi; \
 ])
AC_SUBST(NO_PYTHON)
AC_SUBST(PYTHON_PATH)


## Checks for programs.
AC_MSG_NOTICE([CHECKS for programs])
#
AC_PROG_CC
#AC_PROG_INSTALL		# needs install-sh or install.sh in sources
AC_CHECK_TOOL(AR, ar, :)
AC_CHECK_PROGS(TAR, [gtar tar])
#
# Define NO_PYTHON if you want to lose all benefits of the recursive merge.
# Define PYTHON_PATH to provide path to Python.
if test -z "$NO_PYTHON"; then
	if test -z "$PYTHON_PATH"; then
		AC_PATH_PROGS(PYTHON_PATH, [python python2.4 python2.3 python2])
	fi
	if test -n "$PYTHON_PATH"; then
		GIT_CONF_APPEND_LINE([PYTHON_PATH=@PYTHON_PATH@])
		NO_PYTHON=""
	fi
fi


## Checks for libraries.
AC_MSG_NOTICE([CHECKS for libraries])
#
# Define NO_OPENSSL environment variable if you do not have OpenSSL.
# Define NEEDS_SSL_WITH_CRYPTO if you need -lcrypto with -lssl (Darwin).
AC_CHECK_LIB([crypto], [SHA1_Init],
[NEEDS_SSL_WITH_CRYPTO=],
[AC_CHECK_LIB([ssl], [SHA1_Init],
 [NEEDS_SSL_WITH_CRYPTO=YesPlease
  NEEDS_SSL_WITH_CRYPTO=],
 [NO_OPENSSL=YesPlease])])
AC_SUBST(NEEDS_SSL_WITH_CRYPTO)
AC_SUBST(NO_OPENSSL)
#
# Define NO_CURL if you do not have curl installed.  git-http-pull and
# git-http-push are not built, and you cannot use http:// and https://
# transports.
AC_CHECK_LIB([curl], [curl_global_init],
[NO_CURL=],
[NO_CURL=YesPlease])
AC_SUBST(NO_CURL)
#
# Define NO_EXPAT if you do not have expat installed.  git-http-push is
# not built, and you cannot push using http:// and https:// transports.
AC_CHECK_LIB([expat], [XML_ParserCreate],
[NO_EXPAT=],
[NO_EXPAT=YesPlease])
AC_SUBST(NO_EXPAT)
#
# Define NEEDS_LIBICONV if linking with libc is not enough (Darwin).
AC_CHECK_LIB([c], [iconv],
[NEEDS_LIBICONV=],
[NEEDS_LIBICONV=YesPlease])
AC_SUBST(NEEDS_LIBICONV)
#
# Define NEEDS_SOCKET if linking with libc is not enough (SunOS,
# Patrick Mauritz).
AC_CHECK_LIB([c], [socket],
[NEEDS_SOCKET=],
[NEEDS_SOCKET=YesPlease])
AC_SUBST(NEEDS_SOCKET)


## Checks for header files.


## Checks for typedefs, structures, and compiler characteristics.
AC_MSG_NOTICE([CHECKS for typedefs, structures, and compiler characteristics])
#
# Define NO_D_INO_IN_DIRENT if you don't have d_ino in your struct dirent.
AC_CHECK_MEMBER(struct dirent.d_ino,
[NO_D_INO_IN_DIRENT=],
[NO_D_INO_IN_DIRENT=YesPlease],
[#include <dirent.h>])
AC_SUBST(NO_D_INO_IN_DIRENT)
#
# Define NO_D_TYPE_IN_DIRENT if your platform defines DT_UNKNOWN but lacks
# d_type in struct dirent (latest Cygwin -- will be fixed soonish).
AC_CHECK_MEMBER(struct dirent.d_type,
[NO_D_TYPE_IN_DIRENT=],
[NO_D_TYPE_IN_DIRENT=YesPlease],
[#include <dirent.h>])
AC_SUBST(NO_D_TYPE_IN_DIRENT)
#
# Define NO_SOCKADDR_STORAGE if your platform does not have struct
# sockaddr_storage.
AC_CHECK_TYPE(struct sockaddr_storage,
[NO_SOCKADDR_STORAGE=],
[NO_SOCKADDR_STORAGE=YesPlease],
[#include <netinet/in.h>])
AC_SUBST(NO_SOCKADDR_STORAGE)
#
# Define NO_IPV6 if you lack IPv6 support and getaddrinfo().
AC_CHECK_TYPE([struct addrinfo],[
 AC_CHECK_FUNC([getaddrinfo],
  [NO_IPV6=],
  [NO_IPV6=YesPlease])
],[NO_IPV6=YesPlease],[
#include <sys/types.h>
#include <sys/socket.h>
#include <netdb.h>
])
AC_SUBST(NO_IPV6)
#
# Define NO_C99_FORMAT if your formatted IO functions (printf/scanf et.al.)
# do not support the 'size specifiers' introduced by C99, namely ll, hh,
# j, z, t. (representing long long int, char, intmax_t, size_t, ptrdiff_t).
# some C compilers supported these specifiers prior to C99 as an extension.
AC_CACHE_CHECK(whether formatted IO functions support C99 size specifiers,
 ac_cv_c_c99_format,
[# Actually git uses only %z (%zu) in alloc.c, and %t (%td) in mktag.c
AC_RUN_IFELSE(
	[AC_LANG_PROGRAM([AC_INCLUDES_DEFAULT],
		[[char buf[64];
		if (sprintf(buf, "%lld%hhd%jd%zd%td", (long long int)1, (char)2, (intmax_t)3, (size_t)4, (ptrdiff_t)5) != 5)
		  exit(1);
		else if (strcmp(buf, "12345"))
		  exit(2);]])],
	[ac_cv_c_c99_format=yes],
	[ac_cv_c_c99_format=no])
])
if test $ac_cv_c_c99_format = no; then
	NO_C99_FORMAT=YesPlease
else
	NO_C99_FORMAT=
fi
AC_SUBST(NO_C99_FORMAT)


## Checks for library functions.
## (in default C library and libraries checked by AC_CHECK_LIB)
AC_MSG_NOTICE([CHECKS for library functions])
#
# Define NO_STRCASESTR if you don't have strcasestr.
AC_CHECK_FUNC(strcasestr,
[NO_STRCASESTR=],
[NO_STRCASESTR=YesPlease])
AC_SUBST(NO_STRCASESTR)
#
# Define NO_STRLCPY if you don't have strlcpy.
AC_CHECK_FUNC(strlcpy,
[NO_STRLCPY=],
[NO_STRLCPY=YesPlease])
AC_SUBST(NO_STRLCPY)
#
# Define NO_SETENV if you don't have setenv in the C library.
AC_CHECK_FUNC(setenv,
[NO_SETENV=],
[NO_SETENV=YesPlease])
AC_SUBST(NO_SETENV)
#
# Define NO_MMAP if you want to avoid mmap.
#
# Define NO_ICONV if your libc does not properly support iconv.


## Other checks.
# Define USE_PIC if you need the main git objects to be built with -fPIC
# in order to build and link perl/Git.so.  x86-64 seems to need this.
#
# Define NO_SYMLINK_HEAD if you never want .git/HEAD to be a symbolic link.
# Enable it on Windows.  By default, symrefs are still used.
#
# Define WITH_OWN_SUBPROCESS_PY if you want to use with python 2.3.
#
# Define NO_ACCURATE_DIFF if your diff program at least sometimes misses
# a missing newline at the end of the file.


## Site configuration (override autodetection)
## --with-PACKAGE[=ARG] and --without-PACKAGE
AC_MSG_NOTICE([CHECKS for site configuration])
#
# Define NO_SVN_TESTS if you want to skip time-consuming SVN interoperability
# tests.  These tests take up a significant amount of the total test time
# but are not needed unless you plan to talk to SVN repos.
#
# Define MOZILLA_SHA1 environment variable when running make to make use of
# a bundled SHA1 routine coming from Mozilla. It is GPL'd and should be fast
# on non-x86 architectures (e.g. PowerPC), while the OpenSSL version (default
# choice) has very fast version optimized for i586.
#
# Define PPC_SHA1 environment variable when running make to make use of
# a bundled SHA1 routine optimized for PowerPC.
#
# Define ARM_SHA1 environment variable when running make to make use of
# a bundled SHA1 routine optimized for ARM.
#
# Define NO_OPENSSL environment variable if you do not have OpenSSL.
# This also implies MOZILLA_SHA1.
#
# Define OPENSSLDIR=/foo/bar if your openssl header and library files are in
# /foo/bar/include and /foo/bar/lib directories.
AC_ARG_WITH(openssl,
AS_HELP_STRING([--with-openssl],[use OpenSSL library (default is YES)])
AS_HELP_STRING([],              [ARG can be prefix for openssl library and headers]),\
GIT_PARSE_WITH(openssl))
#
# Define NO_CURL if you do not have curl installed.  git-http-pull and
# git-http-push are not built, and you cannot use http:// and https://
# transports.
#
# Define CURLDIR=/foo/bar if your curl header and library files are in
# /foo/bar/include and /foo/bar/lib directories.
AC_ARG_WITH(curl,
AS_HELP_STRING([--with-curl],[support http(s):// transports (default is YES)])
AS_HELP_STRING([],           [ARG can be also prefix for curl library and headers]),
GIT_PARSE_WITH(curl))
#
# Define NO_EXPAT if you do not have expat installed.  git-http-push is
# not built, and you cannot push using http:// and https:// transports.
#
# Define EXPATDIR=/foo/bar if your expat header and library files are in
# /foo/bar/include and /foo/bar/lib directories.
AC_ARG_WITH(expat,
AS_HELP_STRING([--with-expat],
[support git-push using http:// and https:// transports via WebDAV (default is YES)])
AS_HELP_STRING([],            [ARG can be also prefix for expat library and headers]),
GIT_PARSE_WITH(expat))
#
# Define NO_FINK if you are building on Darwin/Mac OS X, have Fink
# installed in /sw, but don't want GIT to link against any libraries
# installed there.  If defined you may specify your own (or Fink's)
# include directories and library directories by defining CFLAGS
# and LDFLAGS appropriately.
#
# Define NO_DARWIN_PORTS if you are building on Darwin/Mac OS X,
# have DarwinPorts installed in /opt/local, but don't want GIT to
# link against any libraries installed there.  If defined you may
# specify your own (or DarwinPort's) include directories and
# library directories by defining CFLAGS and LDFLAGS appropriately.
#
# Define NO_MMAP if you want to avoid mmap.

## --enable-FEATURE[=ARG] and --disable-FEATURE
#
# Define COLLISION_CHECK below if you believe that SHA1's
# 1461501637330902918203684832716283019655932542976 hashes do not give you
# sufficient guarantee that no collisions between objects will ever happen.
#
# Define USE_NSEC below if you want git to care about sub-second file mtimes
# and ctimes. Note that you need recent glibc (at least 2.2.4) for this, and
# it will BREAK YOUR LOCAL DIFFS! show-diff and anything using it will likely
# randomly break unless your underlying filesystem supports those sub-second
# times (my ext3 doesn't).
#
# Define USE_STDEV below if you want git to care about the underlying device
# change being considered an inode change from the update-cache perspective.


## Output files
AC_CONFIG_FILES(["${config_file}":"${config_in}":"${config_append}"])
AC_OUTPUT


## Cleanup
rm -f "${config_append}"<|MERGE_RESOLUTION|>--- conflicted
+++ resolved
@@ -2,11 +2,7 @@
 # Process this file with autoconf to produce a configure script.
 
 AC_PREREQ(2.59)
-<<<<<<< HEAD
-AC_INIT([git], [1.4.2], [git@vger.kernel.org])
-=======
 AC_INIT([git], [@@GIT_VERSION@@], [git@vger.kernel.org])
->>>>>>> a20b4d89
 
 AC_CONFIG_SRCDIR([git.c])
 
