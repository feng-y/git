--- conflicted
+++ resolved
@@ -1894,38 +1894,22 @@
 	strbuf_addf(&header, "%s%sdiff --git %s %s%s\n", line_prefix, set, a_one, b_two, reset);
 	if (lbl[0][0] == '/') {
 		/* /dev/null */
-<<<<<<< HEAD
 		strbuf_addf(&header, "%s%snew file mode %06o%s\n", line_prefix, set, two->mode, reset);
 		if (xfrm_msg)
 			strbuf_addstr(&header, xfrm_msg);
+		must_show_header = 1;
 	}
 	else if (lbl[1][0] == '/') {
 		strbuf_addf(&header, "%s%sdeleted file mode %06o%s\n", line_prefix, set, one->mode, reset);
 		if (xfrm_msg)
 			strbuf_addstr(&header, xfrm_msg);
+		must_show_header = 1;
 	}
 	else {
 		if (one->mode != two->mode) {
 			strbuf_addf(&header, "%s%sold mode %06o%s\n", line_prefix, set, one->mode, reset);
 			strbuf_addf(&header, "%s%snew mode %06o%s\n", line_prefix, set, two->mode, reset);
-=======
-		strbuf_addf(&header, "%snew file mode %06o%s\n", set, two->mode, reset);
-		if (xfrm_msg && xfrm_msg[0])
-			strbuf_addf(&header, "%s%s%s\n", set, xfrm_msg, reset);
-		must_show_header = 1;
-	}
-	else if (lbl[1][0] == '/') {
-		strbuf_addf(&header, "%sdeleted file mode %06o%s\n", set, one->mode, reset);
-		if (xfrm_msg && xfrm_msg[0])
-			strbuf_addf(&header, "%s%s%s\n", set, xfrm_msg, reset);
-		must_show_header = 1;
-	}
-	else {
-		if (one->mode != two->mode) {
-			strbuf_addf(&header, "%sold mode %06o%s\n", set, one->mode, reset);
-			strbuf_addf(&header, "%snew mode %06o%s\n", set, two->mode, reset);
 			must_show_header = 1;
->>>>>>> 296c6bb2
 		}
 		if (xfrm_msg)
 			strbuf_addstr(&header, xfrm_msg);
@@ -2591,7 +2575,7 @@
 			  struct diff_filespec *two,
 			  struct diff_options *o,
 			  struct diff_filepair *p,
-<<<<<<< HEAD
+			  int *must_show_header,
 			  int use_color)
 {
 	const char *set = diff_get_color(use_color, DIFF_METAINFO);
@@ -2599,16 +2583,11 @@
 	struct strbuf *msgbuf;
 	char *line_prefix = "";
 
+	*must_show_header = 1;
 	if (o->output_prefix) {
 		msgbuf = o->output_prefix(o, o->output_prefix_data);
 		line_prefix = msgbuf->buf;
 	}
-
-=======
-			  int *must_show_header)
-{
-	*must_show_header = 1;
->>>>>>> 296c6bb2
 	strbuf_init(msg, PATH_MAX * 2 + 300);
 	switch (p->status) {
 	case DIFF_STATUS_COPIED:
@@ -2677,14 +2656,6 @@
 	int complete_rewrite = (p->status == DIFF_STATUS_MODIFIED) && p->score;
 	int must_show_header = 0;
 
-<<<<<<< HEAD
-=======
-	if (msg) {
-		fill_metainfo(msg, name, other, one, two, o, p, &must_show_header);
-		xfrm_msg = msg->len ? msg->buf : NULL;
-	}
-
->>>>>>> 296c6bb2
 	if (!DIFF_OPT_TST(o, ALLOW_EXTERNAL))
 		pgm = NULL;
 	else {
@@ -2699,6 +2670,7 @@
 		 * external diff driver
 		 */
 		fill_metainfo(msg, name, other, one, two, o, p,
+			      &must_show_header,
 			      DIFF_OPT_TST(o, COLOR_DIFF) && !pgm);
 		xfrm_msg = msg->len ? msg->buf : NULL;
 	}
