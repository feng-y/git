/*
 * Copyright (C) 2005 Junio C Hamano
 */
#include "cache.h"
#include "quote.h"
#include "diff.h"
#include "diffcore.h"
#include "delta.h"
#include "xdiff-interface.h"
#include "color.h"
#include "attr.h"
#include "run-command.h"
#include "utf8.h"
#include "userdiff.h"
#include "sigchain.h"

#ifdef NO_FAST_WORKING_DIRECTORY
#define FAST_WORKING_DIRECTORY 0
#else
#define FAST_WORKING_DIRECTORY 1
#endif

static int diff_detect_rename_default;
static int diff_rename_limit_default = 200;
static int diff_suppress_blank_empty;
int diff_use_color_default = -1;
static const char *diff_word_regex_cfg;
static const char *external_diff_cmd_cfg;
int diff_auto_refresh_index = 1;
static int diff_mnemonic_prefix;

static char diff_colors[][COLOR_MAXLEN] = {
	GIT_COLOR_RESET,
	GIT_COLOR_NORMAL,	/* PLAIN */
	GIT_COLOR_BOLD,		/* METAINFO */
	GIT_COLOR_CYAN,		/* FRAGINFO */
	GIT_COLOR_RED,		/* OLD */
	GIT_COLOR_GREEN,	/* NEW */
	GIT_COLOR_YELLOW,	/* COMMIT */
	GIT_COLOR_BG_RED,	/* WHITESPACE */
};

static void diff_filespec_load_driver(struct diff_filespec *one);
static char *run_textconv(const char *, struct diff_filespec *, size_t *);

static int parse_diff_color_slot(const char *var, int ofs)
{
	if (!strcasecmp(var+ofs, "plain"))
		return DIFF_PLAIN;
	if (!strcasecmp(var+ofs, "meta"))
		return DIFF_METAINFO;
	if (!strcasecmp(var+ofs, "frag"))
		return DIFF_FRAGINFO;
	if (!strcasecmp(var+ofs, "old"))
		return DIFF_FILE_OLD;
	if (!strcasecmp(var+ofs, "new"))
		return DIFF_FILE_NEW;
	if (!strcasecmp(var+ofs, "commit"))
		return DIFF_COMMIT;
	if (!strcasecmp(var+ofs, "whitespace"))
		return DIFF_WHITESPACE;
	die("bad config variable '%s'", var);
}

static int git_config_rename(const char *var, const char *value)
{
	if (!value)
		return DIFF_DETECT_RENAME;
	if (!strcasecmp(value, "copies") || !strcasecmp(value, "copy"))
		return  DIFF_DETECT_COPY;
	return git_config_bool(var,value) ? DIFF_DETECT_RENAME : 0;
}

/*
 * These are to give UI layer defaults.
 * The core-level commands such as git-diff-files should
 * never be affected by the setting of diff.renames
 * the user happens to have in the configuration file.
 */
int git_diff_ui_config(const char *var, const char *value, void *cb)
{
	if (!strcmp(var, "diff.color") || !strcmp(var, "color.diff")) {
		diff_use_color_default = git_config_colorbool(var, value, -1);
		return 0;
	}
	if (!strcmp(var, "diff.renames")) {
		diff_detect_rename_default = git_config_rename(var, value);
		return 0;
	}
	if (!strcmp(var, "diff.autorefreshindex")) {
		diff_auto_refresh_index = git_config_bool(var, value);
		return 0;
	}
	if (!strcmp(var, "diff.mnemonicprefix")) {
		diff_mnemonic_prefix = git_config_bool(var, value);
		return 0;
	}
	if (!strcmp(var, "diff.external"))
		return git_config_string(&external_diff_cmd_cfg, var, value);
	if (!strcmp(var, "diff.wordregex"))
		return git_config_string(&diff_word_regex_cfg, var, value);

	return git_diff_basic_config(var, value, cb);
}

int git_diff_basic_config(const char *var, const char *value, void *cb)
{
	if (!strcmp(var, "diff.renamelimit")) {
		diff_rename_limit_default = git_config_int(var, value);
		return 0;
	}

	switch (userdiff_config(var, value)) {
		case 0: break;
		case -1: return -1;
		default: return 0;
	}

	if (!prefixcmp(var, "diff.color.") || !prefixcmp(var, "color.diff.")) {
		int slot = parse_diff_color_slot(var, 11);
		if (!value)
			return config_error_nonbool(var);
		color_parse(value, var, diff_colors[slot]);
		return 0;
	}

	/* like GNU diff's --suppress-blank-empty option  */
	if (!strcmp(var, "diff.suppressblankempty") ||
			/* for backwards compatibility */
			!strcmp(var, "diff.suppress-blank-empty")) {
		diff_suppress_blank_empty = git_config_bool(var, value);
		return 0;
	}

	return git_color_default_config(var, value, cb);
}

static char *quote_two(const char *one, const char *two)
{
	int need_one = quote_c_style(one, NULL, NULL, 1);
	int need_two = quote_c_style(two, NULL, NULL, 1);
	struct strbuf res = STRBUF_INIT;

	if (need_one + need_two) {
		strbuf_addch(&res, '"');
		quote_c_style(one, &res, NULL, 1);
		quote_c_style(two, &res, NULL, 1);
		strbuf_addch(&res, '"');
	} else {
		strbuf_addstr(&res, one);
		strbuf_addstr(&res, two);
	}
	return strbuf_detach(&res, NULL);
}

static const char *external_diff(void)
{
	static const char *external_diff_cmd = NULL;
	static int done_preparing = 0;

	if (done_preparing)
		return external_diff_cmd;
	external_diff_cmd = getenv("GIT_EXTERNAL_DIFF");
	if (!external_diff_cmd)
		external_diff_cmd = external_diff_cmd_cfg;
	done_preparing = 1;
	return external_diff_cmd;
}

static struct diff_tempfile {
	const char *name; /* filename external diff should read from */
	char hex[41];
	char mode[10];
	char tmp_path[PATH_MAX];
} diff_temp[2];

<<<<<<< HEAD
static struct diff_tempfile *claim_diff_tempfile(void) {
	int i;
	for (i = 0; i < ARRAY_SIZE(diff_temp); i++)
		if (!diff_temp[i].name)
			return diff_temp + i;
	die("BUG: diff is failing to clean up its tempfiles");
}

static int remove_tempfile_installed;

static void remove_tempfile(void)
{
	int i;
	for (i = 0; i < ARRAY_SIZE(diff_temp); i++) {
		if (diff_temp[i].name == diff_temp[i].tmp_path)
			unlink_or_warn(diff_temp[i].name);
		diff_temp[i].name = NULL;
	}
}

static void remove_tempfile_on_signal(int signo)
{
	remove_tempfile();
	sigchain_pop(signo);
	raise(signo);
}
=======
typedef unsigned long (*sane_truncate_fn)(char *line, unsigned long len);

struct emit_callback {
	struct xdiff_emit_state xm;
	int color_diff;
	unsigned ws_rule;
	int blank_at_eof_in_preimage;
	int blank_at_eof_in_postimage;
	int lno_in_preimage;
	int lno_in_postimage;
	sane_truncate_fn truncate;
	const char **label_path;
	struct diff_words_data *diff_words;
	int *found_changesp;
	FILE *file;
};
>>>>>>> 6957eb9a

static int count_lines(const char *data, int size)
{
	int count, ch, completely_empty = 1, nl_just_seen = 0;
	count = 0;
	while (0 < size--) {
		ch = *data++;
		if (ch == '\n') {
			count++;
			nl_just_seen = 1;
			completely_empty = 0;
		}
		else {
			nl_just_seen = 0;
			completely_empty = 0;
		}
	}
	if (completely_empty)
		return 0;
	if (!nl_just_seen)
		count++; /* no trailing newline */
	return count;
}

static void print_line_count(FILE *file, int count)
{
	switch (count) {
	case 0:
		fprintf(file, "0,0");
		break;
	case 1:
		fprintf(file, "1");
		break;
	default:
		fprintf(file, "1,%d", count);
		break;
	}
}

static void copy_file_with_prefix(FILE *file,
				  int prefix, const char *data, int size,
				  const char *set, const char *reset)
{
	int ch, nl_just_seen = 1;
	while (0 < size--) {
		ch = *data++;
		if (nl_just_seen) {
			fputs(set, file);
			putc(prefix, file);
		}
		if (ch == '\n') {
			nl_just_seen = 1;
			fputs(reset, file);
		} else
			nl_just_seen = 0;
		putc(ch, file);
	}
	if (!nl_just_seen)
		fprintf(file, "%s\n\\ No newline at end of file\n", reset);
}

static int fill_mmfile(mmfile_t *mf, struct diff_filespec *one)
{
	if (!DIFF_FILE_VALID(one)) {
		mf->ptr = (char *)""; /* does not matter */
		mf->size = 0;
		return 0;
	}
	else if (diff_populate_filespec(one, 0))
		return -1;
	mf->ptr = one->data;
	mf->size = one->size;
	return 0;
}

static int count_trailing_blank(mmfile_t *mf, unsigned ws_rule)
{
	char *ptr = mf->ptr;
	long size = mf->size;
	int cnt = 0;

	if (!size)
		return cnt;
	ptr += size - 1; /* pointing at the very end */
	if (*ptr != '\n')
		; /* incomplete line */
	else
		ptr--; /* skip the last LF */
	while (mf->ptr < ptr) {
		char *prev_eol;
		for (prev_eol = ptr; mf->ptr <= prev_eol; prev_eol--)
			if (*prev_eol == '\n')
				break;
		if (!ws_blank_line(prev_eol + 1, ptr - prev_eol, ws_rule))
			break;
		cnt++;
		ptr = prev_eol - 1;
	}
	return cnt;
}

static void check_blank_at_eof(mmfile_t *mf1, mmfile_t *mf2,
			       struct emit_callback *ecbdata)
{
	int l1, l2, at;
	unsigned ws_rule = ecbdata->ws_rule;
	l1 = count_trailing_blank(mf1, ws_rule);
	l2 = count_trailing_blank(mf2, ws_rule);
	if (l2 <= l1) {
		ecbdata->blank_at_eof_in_preimage = 0;
		ecbdata->blank_at_eof_in_postimage = 0;
		return;
	}
	at = count_lines(mf1->ptr, mf1->size);
	ecbdata->blank_at_eof_in_preimage = (at - l1) + 1;

	at = count_lines(mf2->ptr, mf2->size);
	ecbdata->blank_at_eof_in_postimage = (at - l2) + 1;
}

static void emit_line(FILE *file, const char *set, const char *reset, const char *line, int len)
{
	int has_trailing_newline, has_trailing_carriage_return;

	has_trailing_newline = (len > 0 && line[len-1] == '\n');
	if (has_trailing_newline)
		len--;
	has_trailing_carriage_return = (len > 0 && line[len-1] == '\r');
	if (has_trailing_carriage_return)
		len--;

	fputs(set, file);
	fwrite(line, len, 1, file);
	fputs(reset, file);
	if (has_trailing_carriage_return)
		fputc('\r', file);
	if (has_trailing_newline)
		fputc('\n', file);
}

static int new_blank_line_at_eof(struct emit_callback *ecbdata, const char *line, int len)
{
	if (!((ecbdata->ws_rule & WS_BLANK_AT_EOF) &&
	      ecbdata->blank_at_eof_in_preimage &&
	      ecbdata->blank_at_eof_in_postimage &&
	      ecbdata->blank_at_eof_in_preimage <= ecbdata->lno_in_preimage &&
	      ecbdata->blank_at_eof_in_postimage <= ecbdata->lno_in_postimage))
		return 0;
	return ws_blank_line(line + 1, len - 1, ecbdata->ws_rule);
}

static void emit_add_line(const char *reset, struct emit_callback *ecbdata, const char *line, int len)
{
	const char *ws = diff_get_color(ecbdata->color_diff, DIFF_WHITESPACE);
	const char *set = diff_get_color(ecbdata->color_diff, DIFF_FILE_NEW);

	if (!*ws)
		emit_line(ecbdata->file, set, reset, line, len);
	else if (new_blank_line_at_eof(ecbdata, line, len))
		/* Blank line at EOF - paint '+' as well */
		emit_line(ecbdata->file, ws, reset, line, len);
	else {
		/* Emit just the prefix, then the rest. */
		emit_line(ecbdata->file, set, reset, line, 1);
		ws_check_emit(line + 1, len - 1, ecbdata->ws_rule,
			      ecbdata->file, set, reset, ws);
	}
}

static void emit_rewrite_diff(const char *name_a,
			      const char *name_b,
			      struct diff_filespec *one,
			      struct diff_filespec *two,
			      const char *textconv_one,
			      const char *textconv_two,
			      struct diff_options *o)
{
	int lc_a, lc_b;
	int color_diff = DIFF_OPT_TST(o, COLOR_DIFF);
	const char *name_a_tab, *name_b_tab;
	const char *metainfo = diff_get_color(color_diff, DIFF_METAINFO);
	const char *fraginfo = diff_get_color(color_diff, DIFF_FRAGINFO);
	const char *old = diff_get_color(color_diff, DIFF_FILE_OLD);
	const char *new = diff_get_color(color_diff, DIFF_FILE_NEW);
	const char *reset = diff_get_color(color_diff, DIFF_RESET);
	static struct strbuf a_name = STRBUF_INIT, b_name = STRBUF_INIT;
	const char *a_prefix, *b_prefix;
	const char *data_one, *data_two;
	size_t size_one, size_two;

	if (diff_mnemonic_prefix && DIFF_OPT_TST(o, REVERSE_DIFF)) {
		a_prefix = o->b_prefix;
		b_prefix = o->a_prefix;
	} else {
		a_prefix = o->a_prefix;
		b_prefix = o->b_prefix;
	}

	name_a += (*name_a == '/');
	name_b += (*name_b == '/');
	name_a_tab = strchr(name_a, ' ') ? "\t" : "";
	name_b_tab = strchr(name_b, ' ') ? "\t" : "";

	strbuf_reset(&a_name);
	strbuf_reset(&b_name);
	quote_two_c_style(&a_name, a_prefix, name_a, 0);
	quote_two_c_style(&b_name, b_prefix, name_b, 0);

	diff_populate_filespec(one, 0);
	diff_populate_filespec(two, 0);
	if (textconv_one) {
		data_one = run_textconv(textconv_one, one, &size_one);
		if (!data_one)
			die("unable to read files to diff");
	}
	else {
		data_one = one->data;
		size_one = one->size;
	}
	if (textconv_two) {
		data_two = run_textconv(textconv_two, two, &size_two);
		if (!data_two)
			die("unable to read files to diff");
	}
	else {
		data_two = two->data;
		size_two = two->size;
	}

	lc_a = count_lines(data_one, size_one);
	lc_b = count_lines(data_two, size_two);
	fprintf(o->file,
		"%s--- %s%s%s\n%s+++ %s%s%s\n%s@@ -",
		metainfo, a_name.buf, name_a_tab, reset,
		metainfo, b_name.buf, name_b_tab, reset, fraginfo);
	print_line_count(o->file, lc_a);
	fprintf(o->file, " +");
	print_line_count(o->file, lc_b);
	fprintf(o->file, " @@%s\n", reset);
	if (lc_a)
		copy_file_with_prefix(o->file, '-', data_one, size_one, old, reset);
	if (lc_b)
		copy_file_with_prefix(o->file, '+', data_two, size_two, new, reset);
}

<<<<<<< HEAD
static int fill_mmfile(mmfile_t *mf, struct diff_filespec *one)
{
	if (!DIFF_FILE_VALID(one)) {
		mf->ptr = (char *)""; /* does not matter */
		mf->size = 0;
		return 0;
	}
	else if (diff_populate_filespec(one, 0))
		return -1;

	mf->ptr = one->data;
	mf->size = one->size;
	return 0;
}

=======
>>>>>>> 6957eb9a
struct diff_words_buffer {
	mmfile_t text;
	long alloc;
	struct diff_words_orig {
		const char *begin, *end;
	} *orig;
	int orig_nr, orig_alloc;
};

static void diff_words_append(char *line, unsigned long len,
		struct diff_words_buffer *buffer)
{
	ALLOC_GROW(buffer->text.ptr, buffer->text.size + len, buffer->alloc);
	line++;
	len--;
	memcpy(buffer->text.ptr + buffer->text.size, line, len);
	buffer->text.size += len;
	buffer->text.ptr[buffer->text.size] = '\0';
}

struct diff_words_data {
	struct diff_words_buffer minus, plus;
	const char *current_plus;
	FILE *file;
	regex_t *word_regex;
};

static void fn_out_diff_words_aux(void *priv, char *line, unsigned long len)
{
	struct diff_words_data *diff_words = priv;
	int minus_first, minus_len, plus_first, plus_len;
	const char *minus_begin, *minus_end, *plus_begin, *plus_end;

	if (line[0] != '@' || parse_hunk_header(line, len,
			&minus_first, &minus_len, &plus_first, &plus_len))
		return;

	/* POSIX requires that first be decremented by one if len == 0... */
	if (minus_len) {
		minus_begin = diff_words->minus.orig[minus_first].begin;
		minus_end =
			diff_words->minus.orig[minus_first + minus_len - 1].end;
	} else
		minus_begin = minus_end =
			diff_words->minus.orig[minus_first].end;

	if (plus_len) {
		plus_begin = diff_words->plus.orig[plus_first].begin;
		plus_end = diff_words->plus.orig[plus_first + plus_len - 1].end;
	} else
		plus_begin = plus_end = diff_words->plus.orig[plus_first].end;

	if (diff_words->current_plus != plus_begin)
		fwrite(diff_words->current_plus,
				plus_begin - diff_words->current_plus, 1,
				diff_words->file);
	if (minus_begin != minus_end)
		color_fwrite_lines(diff_words->file,
				diff_get_color(1, DIFF_FILE_OLD),
				minus_end - minus_begin, minus_begin);
	if (plus_begin != plus_end)
		color_fwrite_lines(diff_words->file,
				diff_get_color(1, DIFF_FILE_NEW),
				plus_end - plus_begin, plus_begin);

	diff_words->current_plus = plus_end;
}

/* This function starts looking at *begin, and returns 0 iff a word was found. */
static int find_word_boundaries(mmfile_t *buffer, regex_t *word_regex,
		int *begin, int *end)
{
	if (word_regex && *begin < buffer->size) {
		regmatch_t match[1];
		if (!regexec(word_regex, buffer->ptr + *begin, 1, match, 0)) {
			char *p = memchr(buffer->ptr + *begin + match[0].rm_so,
					'\n', match[0].rm_eo - match[0].rm_so);
			*end = p ? p - buffer->ptr : match[0].rm_eo + *begin;
			*begin += match[0].rm_so;
			return *begin >= *end;
		}
		return -1;
	}

	/* find the next word */
	while (*begin < buffer->size && isspace(buffer->ptr[*begin]))
		(*begin)++;
	if (*begin >= buffer->size)
		return -1;

	/* find the end of the word */
	*end = *begin + 1;
	while (*end < buffer->size && !isspace(buffer->ptr[*end]))
		(*end)++;

	return 0;
}

/*
 * This function splits the words in buffer->text, stores the list with
 * newline separator into out, and saves the offsets of the original words
 * in buffer->orig.
 */
static void diff_words_fill(struct diff_words_buffer *buffer, mmfile_t *out,
		regex_t *word_regex)
{
	int i, j;
	long alloc = 0;

	out->size = 0;
	out->ptr = NULL;

	/* fake an empty "0th" word */
	ALLOC_GROW(buffer->orig, 1, buffer->orig_alloc);
	buffer->orig[0].begin = buffer->orig[0].end = buffer->text.ptr;
	buffer->orig_nr = 1;

	for (i = 0; i < buffer->text.size; i++) {
		if (find_word_boundaries(&buffer->text, word_regex, &i, &j))
			return;

		/* store original boundaries */
		ALLOC_GROW(buffer->orig, buffer->orig_nr + 1,
				buffer->orig_alloc);
		buffer->orig[buffer->orig_nr].begin = buffer->text.ptr + i;
		buffer->orig[buffer->orig_nr].end = buffer->text.ptr + j;
		buffer->orig_nr++;

		/* store one word */
		ALLOC_GROW(out->ptr, out->size + j - i + 1, alloc);
		memcpy(out->ptr + out->size, buffer->text.ptr + i, j - i);
		out->ptr[out->size + j - i] = '\n';
		out->size += j - i + 1;

		i = j - 1;
	}
}

/* this executes the word diff on the accumulated buffers */
static void diff_words_show(struct diff_words_data *diff_words)
{
	xpparam_t xpp;
	xdemitconf_t xecfg;
	xdemitcb_t ecb;
	mmfile_t minus, plus;

	/* special case: only removal */
	if (!diff_words->plus.text.size) {
		color_fwrite_lines(diff_words->file,
			diff_get_color(1, DIFF_FILE_OLD),
			diff_words->minus.text.size, diff_words->minus.text.ptr);
		diff_words->minus.text.size = 0;
		return;
	}

	diff_words->current_plus = diff_words->plus.text.ptr;

	memset(&xpp, 0, sizeof(xpp));
	memset(&xecfg, 0, sizeof(xecfg));
	diff_words_fill(&diff_words->minus, &minus, diff_words->word_regex);
	diff_words_fill(&diff_words->plus, &plus, diff_words->word_regex);
	xpp.flags = XDF_NEED_MINIMAL;
	/* as only the hunk header will be parsed, we need a 0-context */
	xecfg.ctxlen = 0;
	xdi_diff_outf(&minus, &plus, fn_out_diff_words_aux, diff_words,
		      &xpp, &xecfg, &ecb);
	free(minus.ptr);
	free(plus.ptr);
	if (diff_words->current_plus != diff_words->plus.text.ptr +
			diff_words->plus.text.size)
		fwrite(diff_words->current_plus,
			diff_words->plus.text.ptr + diff_words->plus.text.size
			- diff_words->current_plus, 1,
			diff_words->file);
	diff_words->minus.text.size = diff_words->plus.text.size = 0;
}

<<<<<<< HEAD
typedef unsigned long (*sane_truncate_fn)(char *line, unsigned long len);

struct emit_callback {
	int color_diff;
	unsigned ws_rule;
	int blank_at_eof_in_preimage;
	int blank_at_eof_in_postimage;
	int lno_in_preimage;
	int lno_in_postimage;
	sane_truncate_fn truncate;
	const char **label_path;
	struct diff_words_data *diff_words;
	int *found_changesp;
	FILE *file;
};

=======
>>>>>>> 6957eb9a
static void free_diff_words_data(struct emit_callback *ecbdata)
{
	if (ecbdata->diff_words) {
		/* flush buffers */
		if (ecbdata->diff_words->minus.text.size ||
				ecbdata->diff_words->plus.text.size)
			diff_words_show(ecbdata->diff_words);

		free (ecbdata->diff_words->minus.text.ptr);
		free (ecbdata->diff_words->minus.orig);
		free (ecbdata->diff_words->plus.text.ptr);
		free (ecbdata->diff_words->plus.orig);
		free(ecbdata->diff_words->word_regex);
		free(ecbdata->diff_words);
		ecbdata->diff_words = NULL;
	}
}

const char *diff_get_color(int diff_use_color, enum color_diff ix)
{
	if (diff_use_color)
		return diff_colors[ix];
	return "";
}

static unsigned long sane_truncate_line(struct emit_callback *ecb, char *line, unsigned long len)
{
	const char *cp;
	unsigned long allot;
	size_t l = len;

	if (ecb->truncate)
		return ecb->truncate(line, len);
	cp = line;
	allot = l;
	while (0 < l) {
		(void) utf8_width(&cp, &l);
		if (!cp)
			break; /* truncated in the middle? */
	}
	return allot - l;
}

static void find_lno(const char *line, struct emit_callback *ecbdata)
{
	const char *p;
	ecbdata->lno_in_preimage = 0;
	ecbdata->lno_in_postimage = 0;
	p = strchr(line, '-');
	if (!p)
		return; /* cannot happen */
	ecbdata->lno_in_preimage = strtol(p + 1, NULL, 10);
	p = strchr(p, '+');
	if (!p)
		return; /* cannot happen */
	ecbdata->lno_in_postimage = strtol(p + 1, NULL, 10);
}

static void fn_out_consume(void *priv, char *line, unsigned long len)
{
	struct emit_callback *ecbdata = priv;
	const char *meta = diff_get_color(ecbdata->color_diff, DIFF_METAINFO);
	const char *plain = diff_get_color(ecbdata->color_diff, DIFF_PLAIN);
	const char *reset = diff_get_color(ecbdata->color_diff, DIFF_RESET);

	*(ecbdata->found_changesp) = 1;

	if (ecbdata->label_path[0]) {
		const char *name_a_tab, *name_b_tab;

		name_a_tab = strchr(ecbdata->label_path[0], ' ') ? "\t" : "";
		name_b_tab = strchr(ecbdata->label_path[1], ' ') ? "\t" : "";

		fprintf(ecbdata->file, "%s--- %s%s%s\n",
			meta, ecbdata->label_path[0], reset, name_a_tab);
		fprintf(ecbdata->file, "%s+++ %s%s%s\n",
			meta, ecbdata->label_path[1], reset, name_b_tab);
		ecbdata->label_path[0] = ecbdata->label_path[1] = NULL;
	}

	if (diff_suppress_blank_empty
	    && len == 2 && line[0] == ' ' && line[1] == '\n') {
		line[0] = '\n';
		len = 1;
	}

	if (line[0] == '@') {
		len = sane_truncate_line(ecbdata, line, len);
		find_lno(line, ecbdata);
		emit_line(ecbdata->file,
			  diff_get_color(ecbdata->color_diff, DIFF_FRAGINFO),
			  reset, line, len);
		if (line[len-1] != '\n')
			putc('\n', ecbdata->file);
		return;
	}

	if (len < 1) {
		emit_line(ecbdata->file, reset, reset, line, len);
		return;
	}

	if (ecbdata->diff_words) {
		if (line[0] == '-') {
			diff_words_append(line, len,
					  &ecbdata->diff_words->minus);
			return;
		} else if (line[0] == '+') {
			diff_words_append(line, len,
					  &ecbdata->diff_words->plus);
			return;
		}
		if (ecbdata->diff_words->minus.text.size ||
		    ecbdata->diff_words->plus.text.size)
			diff_words_show(ecbdata->diff_words);
		line++;
		len--;
		emit_line(ecbdata->file, plain, reset, line, len);
		return;
	}

	if (line[0] != '+') {
		const char *color =
			diff_get_color(ecbdata->color_diff,
				       line[0] == '-' ? DIFF_FILE_OLD : DIFF_PLAIN);
		ecbdata->lno_in_preimage++;
		if (line[0] == ' ')
			ecbdata->lno_in_postimage++;
		emit_line(ecbdata->file, color, reset, line, len);
	} else {
		ecbdata->lno_in_postimage++;
		emit_add_line(reset, ecbdata, line, len);
	}
}

static char *pprint_rename(const char *a, const char *b)
{
	const char *old = a;
	const char *new = b;
	struct strbuf name = STRBUF_INIT;
	int pfx_length, sfx_length;
	int len_a = strlen(a);
	int len_b = strlen(b);
	int a_midlen, b_midlen;
	int qlen_a = quote_c_style(a, NULL, NULL, 0);
	int qlen_b = quote_c_style(b, NULL, NULL, 0);

	if (qlen_a || qlen_b) {
		quote_c_style(a, &name, NULL, 0);
		strbuf_addstr(&name, " => ");
		quote_c_style(b, &name, NULL, 0);
		return strbuf_detach(&name, NULL);
	}

	/* Find common prefix */
	pfx_length = 0;
	while (*old && *new && *old == *new) {
		if (*old == '/')
			pfx_length = old - a + 1;
		old++;
		new++;
	}

	/* Find common suffix */
	old = a + len_a;
	new = b + len_b;
	sfx_length = 0;
	while (a <= old && b <= new && *old == *new) {
		if (*old == '/')
			sfx_length = len_a - (old - a);
		old--;
		new--;
	}

	/*
	 * pfx{mid-a => mid-b}sfx
	 * {pfx-a => pfx-b}sfx
	 * pfx{sfx-a => sfx-b}
	 * name-a => name-b
	 */
	a_midlen = len_a - pfx_length - sfx_length;
	b_midlen = len_b - pfx_length - sfx_length;
	if (a_midlen < 0)
		a_midlen = 0;
	if (b_midlen < 0)
		b_midlen = 0;

	strbuf_grow(&name, pfx_length + a_midlen + b_midlen + sfx_length + 7);
	if (pfx_length + sfx_length) {
		strbuf_add(&name, a, pfx_length);
		strbuf_addch(&name, '{');
	}
	strbuf_add(&name, a + pfx_length, a_midlen);
	strbuf_addstr(&name, " => ");
	strbuf_add(&name, b + pfx_length, b_midlen);
	if (pfx_length + sfx_length) {
		strbuf_addch(&name, '}');
		strbuf_add(&name, a + len_a - sfx_length, sfx_length);
	}
	return strbuf_detach(&name, NULL);
}

struct diffstat_t {
	int nr;
	int alloc;
	struct diffstat_file {
		char *from_name;
		char *name;
		char *print_name;
		unsigned is_unmerged:1;
		unsigned is_binary:1;
		unsigned is_renamed:1;
		unsigned int added, deleted;
	} **files;
};

static struct diffstat_file *diffstat_add(struct diffstat_t *diffstat,
					  const char *name_a,
					  const char *name_b)
{
	struct diffstat_file *x;
	x = xcalloc(sizeof (*x), 1);
	if (diffstat->nr == diffstat->alloc) {
		diffstat->alloc = alloc_nr(diffstat->alloc);
		diffstat->files = xrealloc(diffstat->files,
				diffstat->alloc * sizeof(x));
	}
	diffstat->files[diffstat->nr++] = x;
	if (name_b) {
		x->from_name = xstrdup(name_a);
		x->name = xstrdup(name_b);
		x->is_renamed = 1;
	}
	else {
		x->from_name = NULL;
		x->name = xstrdup(name_a);
	}
	return x;
}

static void diffstat_consume(void *priv, char *line, unsigned long len)
{
	struct diffstat_t *diffstat = priv;
	struct diffstat_file *x = diffstat->files[diffstat->nr - 1];

	if (line[0] == '+')
		x->added++;
	else if (line[0] == '-')
		x->deleted++;
}

const char mime_boundary_leader[] = "------------";

static int scale_linear(int it, int width, int max_change)
{
	/*
	 * make sure that at least one '-' is printed if there were deletions,
	 * and likewise for '+'.
	 */
	if (max_change < 2)
		return it;
	return ((it - 1) * (width - 1) + max_change - 1) / (max_change - 1);
}

static void show_name(FILE *file,
		      const char *prefix, const char *name, int len)
{
	fprintf(file, " %s%-*s |", prefix, len, name);
}

static void show_graph(FILE *file, char ch, int cnt, const char *set, const char *reset)
{
	if (cnt <= 0)
		return;
	fprintf(file, "%s", set);
	while (cnt--)
		putc(ch, file);
	fprintf(file, "%s", reset);
}

static void fill_print_name(struct diffstat_file *file)
{
	char *pname;

	if (file->print_name)
		return;

	if (!file->is_renamed) {
		struct strbuf buf = STRBUF_INIT;
		if (quote_c_style(file->name, &buf, NULL, 0)) {
			pname = strbuf_detach(&buf, NULL);
		} else {
			pname = file->name;
			strbuf_release(&buf);
		}
	} else {
		pname = pprint_rename(file->from_name, file->name);
	}
	file->print_name = pname;
}

static void show_stats(struct diffstat_t *data, struct diff_options *options)
{
	int i, len, add, del, adds = 0, dels = 0;
	int max_change = 0, max_len = 0;
	int total_files = data->nr;
	int width, name_width;
	const char *reset, *set, *add_c, *del_c;

	if (data->nr == 0)
		return;

	width = options->stat_width ? options->stat_width : 80;
	name_width = options->stat_name_width ? options->stat_name_width : 50;

	/* Sanity: give at least 5 columns to the graph,
	 * but leave at least 10 columns for the name.
	 */
	if (width < 25)
		width = 25;
	if (name_width < 10)
		name_width = 10;
	else if (width < name_width + 15)
		name_width = width - 15;

	/* Find the longest filename and max number of changes */
	reset = diff_get_color_opt(options, DIFF_RESET);
	set   = diff_get_color_opt(options, DIFF_PLAIN);
	add_c = diff_get_color_opt(options, DIFF_FILE_NEW);
	del_c = diff_get_color_opt(options, DIFF_FILE_OLD);

	for (i = 0; i < data->nr; i++) {
		struct diffstat_file *file = data->files[i];
		int change = file->added + file->deleted;
		fill_print_name(file);
		len = strlen(file->print_name);
		if (max_len < len)
			max_len = len;

		if (file->is_binary || file->is_unmerged)
			continue;
		if (max_change < change)
			max_change = change;
	}

	/* Compute the width of the graph part;
	 * 10 is for one blank at the beginning of the line plus
	 * " | count " between the name and the graph.
	 *
	 * From here on, name_width is the width of the name area,
	 * and width is the width of the graph area.
	 */
	name_width = (name_width < max_len) ? name_width : max_len;
	if (width < (name_width + 10) + max_change)
		width = width - (name_width + 10);
	else
		width = max_change;

	for (i = 0; i < data->nr; i++) {
		const char *prefix = "";
		char *name = data->files[i]->print_name;
		int added = data->files[i]->added;
		int deleted = data->files[i]->deleted;
		int name_len;

		/*
		 * "scale" the filename
		 */
		len = name_width;
		name_len = strlen(name);
		if (name_width < name_len) {
			char *slash;
			prefix = "...";
			len -= 3;
			name += name_len - len;
			slash = strchr(name, '/');
			if (slash)
				name = slash;
		}

		if (data->files[i]->is_binary) {
			show_name(options->file, prefix, name, len);
			fprintf(options->file, "  Bin ");
			fprintf(options->file, "%s%d%s", del_c, deleted, reset);
			fprintf(options->file, " -> ");
			fprintf(options->file, "%s%d%s", add_c, added, reset);
			fprintf(options->file, " bytes");
			fprintf(options->file, "\n");
			continue;
		}
		else if (data->files[i]->is_unmerged) {
			show_name(options->file, prefix, name, len);
			fprintf(options->file, "  Unmerged\n");
			continue;
		}
		else if (!data->files[i]->is_renamed &&
			 (added + deleted == 0)) {
			total_files--;
			continue;
		}

		/*
		 * scale the add/delete
		 */
		add = added;
		del = deleted;
		adds += add;
		dels += del;

		if (width <= max_change) {
			add = scale_linear(add, width, max_change);
			del = scale_linear(del, width, max_change);
		}
		show_name(options->file, prefix, name, len);
		fprintf(options->file, "%5d%s", added + deleted,
				added + deleted ? " " : "");
		show_graph(options->file, '+', add, add_c, reset);
		show_graph(options->file, '-', del, del_c, reset);
		fprintf(options->file, "\n");
	}
	fprintf(options->file,
	       " %d files changed, %d insertions(+), %d deletions(-)\n",
	       total_files, adds, dels);
}

static void show_shortstats(struct diffstat_t* data, struct diff_options *options)
{
	int i, adds = 0, dels = 0, total_files = data->nr;

	if (data->nr == 0)
		return;

	for (i = 0; i < data->nr; i++) {
		if (!data->files[i]->is_binary &&
		    !data->files[i]->is_unmerged) {
			int added = data->files[i]->added;
			int deleted= data->files[i]->deleted;
			if (!data->files[i]->is_renamed &&
			    (added + deleted == 0)) {
				total_files--;
			} else {
				adds += added;
				dels += deleted;
			}
		}
	}
	fprintf(options->file, " %d files changed, %d insertions(+), %d deletions(-)\n",
	       total_files, adds, dels);
}

static void show_numstat(struct diffstat_t *data, struct diff_options *options)
{
	int i;

	if (data->nr == 0)
		return;

	for (i = 0; i < data->nr; i++) {
		struct diffstat_file *file = data->files[i];

		if (file->is_binary)
			fprintf(options->file, "-\t-\t");
		else
			fprintf(options->file,
				"%d\t%d\t", file->added, file->deleted);
		if (options->line_termination) {
			fill_print_name(file);
			if (!file->is_renamed)
				write_name_quoted(file->name, options->file,
						  options->line_termination);
			else {
				fputs(file->print_name, options->file);
				putc(options->line_termination, options->file);
			}
		} else {
			if (file->is_renamed) {
				putc('\0', options->file);
				write_name_quoted(file->from_name, options->file, '\0');
			}
			write_name_quoted(file->name, options->file, '\0');
		}
	}
}

struct dirstat_file {
	const char *name;
	unsigned long changed;
};

struct dirstat_dir {
	struct dirstat_file *files;
	int alloc, nr, percent, cumulative;
};

static long gather_dirstat(FILE *file, struct dirstat_dir *dir, unsigned long changed, const char *base, int baselen)
{
	unsigned long this_dir = 0;
	unsigned int sources = 0;

	while (dir->nr) {
		struct dirstat_file *f = dir->files;
		int namelen = strlen(f->name);
		unsigned long this;
		char *slash;

		if (namelen < baselen)
			break;
		if (memcmp(f->name, base, baselen))
			break;
		slash = strchr(f->name + baselen, '/');
		if (slash) {
			int newbaselen = slash + 1 - f->name;
			this = gather_dirstat(file, dir, changed, f->name, newbaselen);
			sources++;
		} else {
			this = f->changed;
			dir->files++;
			dir->nr--;
			sources += 2;
		}
		this_dir += this;
	}

	/*
	 * We don't report dirstat's for
	 *  - the top level
	 *  - or cases where everything came from a single directory
	 *    under this directory (sources == 1).
	 */
	if (baselen && sources != 1) {
		int permille = this_dir * 1000 / changed;
		if (permille) {
			int percent = permille / 10;
			if (percent >= dir->percent) {
				fprintf(file, "%4d.%01d%% %.*s\n", percent, permille % 10, baselen, base);
				if (!dir->cumulative)
					return 0;
			}
		}
	}
	return this_dir;
}

static int dirstat_compare(const void *_a, const void *_b)
{
	const struct dirstat_file *a = _a;
	const struct dirstat_file *b = _b;
	return strcmp(a->name, b->name);
}

static void show_dirstat(struct diff_options *options)
{
	int i;
	unsigned long changed;
	struct dirstat_dir dir;
	struct diff_queue_struct *q = &diff_queued_diff;

	dir.files = NULL;
	dir.alloc = 0;
	dir.nr = 0;
	dir.percent = options->dirstat_percent;
	dir.cumulative = DIFF_OPT_TST(options, DIRSTAT_CUMULATIVE);

	changed = 0;
	for (i = 0; i < q->nr; i++) {
		struct diff_filepair *p = q->queue[i];
		const char *name;
		unsigned long copied, added, damage;

		name = p->one->path ? p->one->path : p->two->path;

		if (DIFF_FILE_VALID(p->one) && DIFF_FILE_VALID(p->two)) {
			diff_populate_filespec(p->one, 0);
			diff_populate_filespec(p->two, 0);
			diffcore_count_changes(p->one, p->two, NULL, NULL, 0,
					       &copied, &added);
			diff_free_filespec_data(p->one);
			diff_free_filespec_data(p->two);
		} else if (DIFF_FILE_VALID(p->one)) {
			diff_populate_filespec(p->one, 1);
			copied = added = 0;
			diff_free_filespec_data(p->one);
		} else if (DIFF_FILE_VALID(p->two)) {
			diff_populate_filespec(p->two, 1);
			copied = 0;
			added = p->two->size;
			diff_free_filespec_data(p->two);
		} else
			continue;

		/*
		 * Original minus copied is the removed material,
		 * added is the new material.  They are both damages
		 * made to the preimage. In --dirstat-by-file mode, count
		 * damaged files, not damaged lines. This is done by
		 * counting only a single damaged line per file.
		 */
		damage = (p->one->size - copied) + added;
		if (DIFF_OPT_TST(options, DIRSTAT_BY_FILE) && damage > 0)
			damage = 1;

		ALLOC_GROW(dir.files, dir.nr + 1, dir.alloc);
		dir.files[dir.nr].name = name;
		dir.files[dir.nr].changed = damage;
		changed += damage;
		dir.nr++;
	}

	/* This can happen even with many files, if everything was renames */
	if (!changed)
		return;

	/* Show all directories with more than x% of the changes */
	qsort(dir.files, dir.nr, sizeof(dir.files[0]), dirstat_compare);
	gather_dirstat(options->file, &dir, changed, "", 0);
}

static void free_diffstat_info(struct diffstat_t *diffstat)
{
	int i;
	for (i = 0; i < diffstat->nr; i++) {
		struct diffstat_file *f = diffstat->files[i];
		if (f->name != f->print_name)
			free(f->print_name);
		free(f->name);
		free(f->from_name);
		free(f);
	}
	free(diffstat->files);
}

struct checkdiff_t {
	const char *filename;
	int lineno;
	struct diff_options *o;
	unsigned ws_rule;
	unsigned status;
};

static int is_conflict_marker(const char *line, unsigned long len)
{
	char firstchar;
	int cnt;

	if (len < 8)
		return 0;
	firstchar = line[0];
	switch (firstchar) {
	case '=': case '>': case '<':
		break;
	default:
		return 0;
	}
	for (cnt = 1; cnt < 7; cnt++)
		if (line[cnt] != firstchar)
			return 0;
	/* line[0] thru line[6] are same as firstchar */
	if (firstchar == '=') {
		/* divider between ours and theirs? */
		if (len != 8 || line[7] != '\n')
			return 0;
	} else if (len < 8 || !isspace(line[7])) {
		/* not divider before ours nor after theirs */
		return 0;
	}
	return 1;
}

static void checkdiff_consume(void *priv, char *line, unsigned long len)
{
	struct checkdiff_t *data = priv;
	int color_diff = DIFF_OPT_TST(data->o, COLOR_DIFF);
	const char *ws = diff_get_color(color_diff, DIFF_WHITESPACE);
	const char *reset = diff_get_color(color_diff, DIFF_RESET);
	const char *set = diff_get_color(color_diff, DIFF_FILE_NEW);
	char *err;

	if (line[0] == '+') {
		unsigned bad;
		data->lineno++;
		if (is_conflict_marker(line + 1, len - 1)) {
			data->status |= 1;
			fprintf(data->o->file,
				"%s:%d: leftover conflict marker\n",
				data->filename, data->lineno);
		}
		bad = ws_check(line + 1, len - 1, data->ws_rule);
		if (!bad)
			return;
		data->status |= bad;
		err = whitespace_error_string(bad);
		fprintf(data->o->file, "%s:%d: %s.\n",
			data->filename, data->lineno, err);
		free(err);
		emit_line(data->o->file, set, reset, line, 1);
		ws_check_emit(line + 1, len - 1, data->ws_rule,
			      data->o->file, set, reset, ws);
	} else if (line[0] == ' ') {
		data->lineno++;
	} else if (line[0] == '@') {
		char *plus = strchr(line, '+');
		if (plus)
			data->lineno = strtol(plus, NULL, 10) - 1;
		else
			die("invalid diff");
	}
}

static unsigned char *deflate_it(char *data,
				 unsigned long size,
				 unsigned long *result_size)
{
	int bound;
	unsigned char *deflated;
	z_stream stream;

	memset(&stream, 0, sizeof(stream));
	deflateInit(&stream, zlib_compression_level);
	bound = deflateBound(&stream, size);
	deflated = xmalloc(bound);
	stream.next_out = deflated;
	stream.avail_out = bound;

	stream.next_in = (unsigned char *)data;
	stream.avail_in = size;
	while (deflate(&stream, Z_FINISH) == Z_OK)
		; /* nothing */
	deflateEnd(&stream);
	*result_size = stream.total_out;
	return deflated;
}

static void emit_binary_diff_body(FILE *file, mmfile_t *one, mmfile_t *two)
{
	void *cp;
	void *delta;
	void *deflated;
	void *data;
	unsigned long orig_size;
	unsigned long delta_size;
	unsigned long deflate_size;
	unsigned long data_size;

	/* We could do deflated delta, or we could do just deflated two,
	 * whichever is smaller.
	 */
	delta = NULL;
	deflated = deflate_it(two->ptr, two->size, &deflate_size);
	if (one->size && two->size) {
		delta = diff_delta(one->ptr, one->size,
				   two->ptr, two->size,
				   &delta_size, deflate_size);
		if (delta) {
			void *to_free = delta;
			orig_size = delta_size;
			delta = deflate_it(delta, delta_size, &delta_size);
			free(to_free);
		}
	}

	if (delta && delta_size < deflate_size) {
		fprintf(file, "delta %lu\n", orig_size);
		free(deflated);
		data = delta;
		data_size = delta_size;
	}
	else {
		fprintf(file, "literal %lu\n", two->size);
		free(delta);
		data = deflated;
		data_size = deflate_size;
	}

	/* emit data encoded in base85 */
	cp = data;
	while (data_size) {
		int bytes = (52 < data_size) ? 52 : data_size;
		char line[70];
		data_size -= bytes;
		if (bytes <= 26)
			line[0] = bytes + 'A' - 1;
		else
			line[0] = bytes - 26 + 'a' - 1;
		encode_85(line + 1, cp, bytes);
		cp = (char *) cp + bytes;
		fputs(line, file);
		fputc('\n', file);
	}
	fprintf(file, "\n");
	free(data);
}

static void emit_binary_diff(FILE *file, mmfile_t *one, mmfile_t *two)
{
	fprintf(file, "GIT binary patch\n");
	emit_binary_diff_body(file, one, two);
	emit_binary_diff_body(file, two, one);
}

static void diff_filespec_load_driver(struct diff_filespec *one)
{
	if (!one->driver)
		one->driver = userdiff_find_by_path(one->path);
	if (!one->driver)
		one->driver = userdiff_find_by_name("default");
}

int diff_filespec_is_binary(struct diff_filespec *one)
{
	if (one->is_binary == -1) {
		diff_filespec_load_driver(one);
		if (one->driver->binary != -1)
			one->is_binary = one->driver->binary;
		else {
			if (!one->data && DIFF_FILE_VALID(one))
				diff_populate_filespec(one, 0);
			if (one->data)
				one->is_binary = buffer_is_binary(one->data,
						one->size);
			if (one->is_binary == -1)
				one->is_binary = 0;
		}
	}
	return one->is_binary;
}

static const struct userdiff_funcname *diff_funcname_pattern(struct diff_filespec *one)
{
	diff_filespec_load_driver(one);
	return one->driver->funcname.pattern ? &one->driver->funcname : NULL;
}

static const char *userdiff_word_regex(struct diff_filespec *one)
{
	diff_filespec_load_driver(one);
	return one->driver->word_regex;
}

void diff_set_mnemonic_prefix(struct diff_options *options, const char *a, const char *b)
{
	if (!options->a_prefix)
		options->a_prefix = a;
	if (!options->b_prefix)
		options->b_prefix = b;
}

static const char *get_textconv(struct diff_filespec *one)
{
	if (!DIFF_FILE_VALID(one))
		return NULL;
	if (!S_ISREG(one->mode))
		return NULL;
	diff_filespec_load_driver(one);
	return one->driver->textconv;
}

static void builtin_diff(const char *name_a,
			 const char *name_b,
			 struct diff_filespec *one,
			 struct diff_filespec *two,
			 const char *xfrm_msg,
			 struct diff_options *o,
			 int complete_rewrite)
{
	mmfile_t mf1, mf2;
	const char *lbl[2];
	char *a_one, *b_two;
	const char *set = diff_get_color_opt(o, DIFF_METAINFO);
	const char *reset = diff_get_color_opt(o, DIFF_RESET);
	const char *a_prefix, *b_prefix;
	const char *textconv_one = NULL, *textconv_two = NULL;

	if (DIFF_OPT_TST(o, ALLOW_TEXTCONV)) {
		textconv_one = get_textconv(one);
		textconv_two = get_textconv(two);
	}

	diff_set_mnemonic_prefix(o, "a/", "b/");
	if (DIFF_OPT_TST(o, REVERSE_DIFF)) {
		a_prefix = o->b_prefix;
		b_prefix = o->a_prefix;
	} else {
		a_prefix = o->a_prefix;
		b_prefix = o->b_prefix;
	}

	/* Never use a non-valid filename anywhere if at all possible */
	name_a = DIFF_FILE_VALID(one) ? name_a : name_b;
	name_b = DIFF_FILE_VALID(two) ? name_b : name_a;

	a_one = quote_two(a_prefix, name_a + (*name_a == '/'));
	b_two = quote_two(b_prefix, name_b + (*name_b == '/'));
	lbl[0] = DIFF_FILE_VALID(one) ? a_one : "/dev/null";
	lbl[1] = DIFF_FILE_VALID(two) ? b_two : "/dev/null";
	fprintf(o->file, "%sdiff --git %s %s%s\n", set, a_one, b_two, reset);
	if (lbl[0][0] == '/') {
		/* /dev/null */
		fprintf(o->file, "%snew file mode %06o%s\n", set, two->mode, reset);
		if (xfrm_msg && xfrm_msg[0])
			fprintf(o->file, "%s%s%s\n", set, xfrm_msg, reset);
	}
	else if (lbl[1][0] == '/') {
		fprintf(o->file, "%sdeleted file mode %06o%s\n", set, one->mode, reset);
		if (xfrm_msg && xfrm_msg[0])
			fprintf(o->file, "%s%s%s\n", set, xfrm_msg, reset);
	}
	else {
		if (one->mode != two->mode) {
			fprintf(o->file, "%sold mode %06o%s\n", set, one->mode, reset);
			fprintf(o->file, "%snew mode %06o%s\n", set, two->mode, reset);
		}
		if (xfrm_msg && xfrm_msg[0])
			fprintf(o->file, "%s%s%s\n", set, xfrm_msg, reset);
		/*
		 * we do not run diff between different kind
		 * of objects.
		 */
		if ((one->mode ^ two->mode) & S_IFMT)
			goto free_ab_and_return;
		if (complete_rewrite &&
		    (textconv_one || !diff_filespec_is_binary(one)) &&
		    (textconv_two || !diff_filespec_is_binary(two))) {
			emit_rewrite_diff(name_a, name_b, one, two,
						textconv_one, textconv_two, o);
			o->found_changes = 1;
			goto free_ab_and_return;
		}
	}

	if (fill_mmfile(&mf1, one) < 0 || fill_mmfile(&mf2, two) < 0)
		die("unable to read files to diff");

	if (!DIFF_OPT_TST(o, TEXT) &&
	    ( (diff_filespec_is_binary(one) && !textconv_one) ||
	      (diff_filespec_is_binary(two) && !textconv_two) )) {
		/* Quite common confusing case */
		if (mf1.size == mf2.size &&
		    !memcmp(mf1.ptr, mf2.ptr, mf1.size))
			goto free_ab_and_return;
		if (DIFF_OPT_TST(o, BINARY))
			emit_binary_diff(o->file, &mf1, &mf2);
		else
			fprintf(o->file, "Binary files %s and %s differ\n",
				lbl[0], lbl[1]);
		o->found_changes = 1;
	}
	else {
		/* Crazy xdl interfaces.. */
		const char *diffopts = getenv("GIT_DIFF_OPTS");
		xpparam_t xpp;
		xdemitconf_t xecfg;
		xdemitcb_t ecb;
		struct emit_callback ecbdata;
		const struct userdiff_funcname *pe;

		if (textconv_one) {
			size_t size;
			mf1.ptr = run_textconv(textconv_one, one, &size);
			if (!mf1.ptr)
				die("unable to read files to diff");
			mf1.size = size;
		}
		if (textconv_two) {
			size_t size;
			mf2.ptr = run_textconv(textconv_two, two, &size);
			if (!mf2.ptr)
				die("unable to read files to diff");
			mf2.size = size;
		}

		pe = diff_funcname_pattern(one);
		if (!pe)
			pe = diff_funcname_pattern(two);

		memset(&xpp, 0, sizeof(xpp));
		memset(&xecfg, 0, sizeof(xecfg));
		memset(&ecbdata, 0, sizeof(ecbdata));
		ecbdata.label_path = lbl;
		ecbdata.color_diff = DIFF_OPT_TST(o, COLOR_DIFF);
		ecbdata.found_changesp = &o->found_changes;
		ecbdata.ws_rule = whitespace_rule(name_b ? name_b : name_a);
		if (ecbdata.ws_rule & WS_BLANK_AT_EOF)
			check_blank_at_eof(&mf1, &mf2, &ecbdata);
		ecbdata.file = o->file;
		xpp.flags = XDF_NEED_MINIMAL | o->xdl_opts;
		xecfg.ctxlen = o->context;
		xecfg.interhunkctxlen = o->interhunkcontext;
		xecfg.flags = XDL_EMIT_FUNCNAMES;
		if (pe)
			xdiff_set_find_func(&xecfg, pe->pattern, pe->cflags);
		if (!diffopts)
			;
		else if (!prefixcmp(diffopts, "--unified="))
			xecfg.ctxlen = strtoul(diffopts + 10, NULL, 10);
		else if (!prefixcmp(diffopts, "-u"))
			xecfg.ctxlen = strtoul(diffopts + 2, NULL, 10);
		if (DIFF_OPT_TST(o, COLOR_DIFF_WORDS)) {
			ecbdata.diff_words =
				xcalloc(1, sizeof(struct diff_words_data));
			ecbdata.diff_words->file = o->file;
			if (!o->word_regex)
				o->word_regex = userdiff_word_regex(one);
			if (!o->word_regex)
				o->word_regex = userdiff_word_regex(two);
			if (!o->word_regex)
				o->word_regex = diff_word_regex_cfg;
			if (o->word_regex) {
				ecbdata.diff_words->word_regex = (regex_t *)
					xmalloc(sizeof(regex_t));
				if (regcomp(ecbdata.diff_words->word_regex,
						o->word_regex,
						REG_EXTENDED | REG_NEWLINE))
					die ("Invalid regular expression: %s",
							o->word_regex);
			}
		}
		xdi_diff_outf(&mf1, &mf2, fn_out_consume, &ecbdata,
			      &xpp, &xecfg, &ecb);
		if (DIFF_OPT_TST(o, COLOR_DIFF_WORDS))
			free_diff_words_data(&ecbdata);
		if (textconv_one)
			free(mf1.ptr);
		if (textconv_two)
			free(mf2.ptr);
		xdiff_clear_find_func(&xecfg);
	}

 free_ab_and_return:
	diff_free_filespec_data(one);
	diff_free_filespec_data(two);
	free(a_one);
	free(b_two);
	return;
}

static void builtin_diffstat(const char *name_a, const char *name_b,
			     struct diff_filespec *one,
			     struct diff_filespec *two,
			     struct diffstat_t *diffstat,
			     struct diff_options *o,
			     int complete_rewrite)
{
	mmfile_t mf1, mf2;
	struct diffstat_file *data;

	data = diffstat_add(diffstat, name_a, name_b);

	if (!one || !two) {
		data->is_unmerged = 1;
		return;
	}
	if (complete_rewrite) {
		diff_populate_filespec(one, 0);
		diff_populate_filespec(two, 0);
		data->deleted = count_lines(one->data, one->size);
		data->added = count_lines(two->data, two->size);
		goto free_and_return;
	}
	if (fill_mmfile(&mf1, one) < 0 || fill_mmfile(&mf2, two) < 0)
		die("unable to read files to diff");

	if (diff_filespec_is_binary(one) || diff_filespec_is_binary(two)) {
		data->is_binary = 1;
		data->added = mf2.size;
		data->deleted = mf1.size;
	} else {
		/* Crazy xdl interfaces.. */
		xpparam_t xpp;
		xdemitconf_t xecfg;
		xdemitcb_t ecb;

		memset(&xpp, 0, sizeof(xpp));
		memset(&xecfg, 0, sizeof(xecfg));
		xpp.flags = XDF_NEED_MINIMAL | o->xdl_opts;
		xdi_diff_outf(&mf1, &mf2, diffstat_consume, diffstat,
			      &xpp, &xecfg, &ecb);
	}

 free_and_return:
	diff_free_filespec_data(one);
	diff_free_filespec_data(two);
}

static void builtin_checkdiff(const char *name_a, const char *name_b,
			      const char *attr_path,
			      struct diff_filespec *one,
			      struct diff_filespec *two,
			      struct diff_options *o)
{
	mmfile_t mf1, mf2;
	struct checkdiff_t data;

	if (!two)
		return;

	memset(&data, 0, sizeof(data));
	data.filename = name_b ? name_b : name_a;
	data.lineno = 0;
	data.o = o;
	data.ws_rule = whitespace_rule(attr_path);

	if (fill_mmfile(&mf1, one) < 0 || fill_mmfile(&mf2, two) < 0)
		die("unable to read files to diff");

	/*
	 * All the other codepaths check both sides, but not checking
	 * the "old" side here is deliberate.  We are checking the newly
	 * introduced changes, and as long as the "new" side is text, we
	 * can and should check what it introduces.
	 */
	if (diff_filespec_is_binary(two))
		goto free_and_return;
	else {
		/* Crazy xdl interfaces.. */
		xpparam_t xpp;
		xdemitconf_t xecfg;
		xdemitcb_t ecb;

		memset(&xpp, 0, sizeof(xpp));
		memset(&xecfg, 0, sizeof(xecfg));
		xecfg.ctxlen = 1; /* at least one context line */
		xpp.flags = XDF_NEED_MINIMAL;
		xdi_diff_outf(&mf1, &mf2, checkdiff_consume, &data,
			      &xpp, &xecfg, &ecb);

		if (data.ws_rule & WS_BLANK_AT_EOF) {
			struct emit_callback ecbdata;
			int blank_at_eof;

			ecbdata.ws_rule = data.ws_rule;
			check_blank_at_eof(&mf1, &mf2, &ecbdata);
			blank_at_eof = ecbdata.blank_at_eof_in_preimage;

			if (blank_at_eof) {
				static char *err;
				if (!err)
					err = whitespace_error_string(WS_BLANK_AT_EOF);
				fprintf(o->file, "%s:%d: %s.\n",
					data.filename, blank_at_eof, err);
				data.status = 1; /* report errors */
			}
		}
	}
 free_and_return:
	diff_free_filespec_data(one);
	diff_free_filespec_data(two);
	if (data.status)
		DIFF_OPT_SET(o, CHECK_FAILED);
}

struct diff_filespec *alloc_filespec(const char *path)
{
	int namelen = strlen(path);
	struct diff_filespec *spec = xmalloc(sizeof(*spec) + namelen + 1);

	memset(spec, 0, sizeof(*spec));
	spec->path = (char *)(spec + 1);
	memcpy(spec->path, path, namelen+1);
	spec->count = 1;
	spec->is_binary = -1;
	return spec;
}

void free_filespec(struct diff_filespec *spec)
{
	if (!--spec->count) {
		diff_free_filespec_data(spec);
		free(spec);
	}
}

void fill_filespec(struct diff_filespec *spec, const unsigned char *sha1,
		   unsigned short mode)
{
	if (mode) {
		spec->mode = canon_mode(mode);
		hashcpy(spec->sha1, sha1);
		spec->sha1_valid = !is_null_sha1(sha1);
	}
}

/*
 * Given a name and sha1 pair, if the index tells us the file in
 * the work tree has that object contents, return true, so that
 * prepare_temp_file() does not have to inflate and extract.
 */
static int reuse_worktree_file(const char *name, const unsigned char *sha1, int want_file)
{
	struct cache_entry *ce;
	struct stat st;
	int pos, len;

	/*
	 * We do not read the cache ourselves here, because the
	 * benchmark with my previous version that always reads cache
	 * shows that it makes things worse for diff-tree comparing
	 * two linux-2.6 kernel trees in an already checked out work
	 * tree.  This is because most diff-tree comparisons deal with
	 * only a small number of files, while reading the cache is
	 * expensive for a large project, and its cost outweighs the
	 * savings we get by not inflating the object to a temporary
	 * file.  Practically, this code only helps when we are used
	 * by diff-cache --cached, which does read the cache before
	 * calling us.
	 */
	if (!active_cache)
		return 0;

	/* We want to avoid the working directory if our caller
	 * doesn't need the data in a normal file, this system
	 * is rather slow with its stat/open/mmap/close syscalls,
	 * and the object is contained in a pack file.  The pack
	 * is probably already open and will be faster to obtain
	 * the data through than the working directory.  Loose
	 * objects however would tend to be slower as they need
	 * to be individually opened and inflated.
	 */
	if (!FAST_WORKING_DIRECTORY && !want_file && has_sha1_pack(sha1))
		return 0;

	len = strlen(name);
	pos = cache_name_pos(name, len);
	if (pos < 0)
		return 0;
	ce = active_cache[pos];

	/*
	 * This is not the sha1 we are looking for, or
	 * unreusable because it is not a regular file.
	 */
	if (hashcmp(sha1, ce->sha1) || !S_ISREG(ce->ce_mode))
		return 0;

	/*
	 * If ce is marked as "assume unchanged", there is no
	 * guarantee that work tree matches what we are looking for.
	 */
	if (ce->ce_flags & CE_VALID)
		return 0;

	/*
	 * If ce matches the file in the work tree, we can reuse it.
	 */
	if (ce_uptodate(ce) ||
	    (!lstat(name, &st) && !ce_match_stat(ce, &st, 0)))
		return 1;

	return 0;
}

static int populate_from_stdin(struct diff_filespec *s)
{
	struct strbuf buf = STRBUF_INIT;
	size_t size = 0;

	if (strbuf_read(&buf, 0, 0) < 0)
		return error("error while reading from stdin %s",
				     strerror(errno));

	s->should_munmap = 0;
	s->data = strbuf_detach(&buf, &size);
	s->size = size;
	s->should_free = 1;
	return 0;
}

static int diff_populate_gitlink(struct diff_filespec *s, int size_only)
{
	int len;
	char *data = xmalloc(100);
	len = snprintf(data, 100,
		"Subproject commit %s\n", sha1_to_hex(s->sha1));
	s->data = data;
	s->size = len;
	s->should_free = 1;
	if (size_only) {
		s->data = NULL;
		free(data);
	}
	return 0;
}

/*
 * While doing rename detection and pickaxe operation, we may need to
 * grab the data for the blob (or file) for our own in-core comparison.
 * diff_filespec has data and size fields for this purpose.
 */
int diff_populate_filespec(struct diff_filespec *s, int size_only)
{
	int err = 0;
	if (!DIFF_FILE_VALID(s))
		die("internal error: asking to populate invalid file.");
	if (S_ISDIR(s->mode))
		return -1;

	if (s->data)
		return 0;

	if (size_only && 0 < s->size)
		return 0;

	if (S_ISGITLINK(s->mode))
		return diff_populate_gitlink(s, size_only);

	if (!s->sha1_valid ||
	    reuse_worktree_file(s->path, s->sha1, 0)) {
		struct strbuf buf = STRBUF_INIT;
		struct stat st;
		int fd;

		if (!strcmp(s->path, "-"))
			return populate_from_stdin(s);

		if (lstat(s->path, &st) < 0) {
			if (errno == ENOENT) {
			err_empty:
				err = -1;
			empty:
				s->data = (char *)"";
				s->size = 0;
				return err;
			}
		}
		s->size = xsize_t(st.st_size);
		if (!s->size)
			goto empty;
		if (S_ISLNK(st.st_mode)) {
			struct strbuf sb = STRBUF_INIT;

			if (strbuf_readlink(&sb, s->path, s->size))
				goto err_empty;
			s->size = sb.len;
			s->data = strbuf_detach(&sb, NULL);
			s->should_free = 1;
			return 0;
		}
		if (size_only)
			return 0;
		fd = open(s->path, O_RDONLY);
		if (fd < 0)
			goto err_empty;
		s->data = xmmap(NULL, s->size, PROT_READ, MAP_PRIVATE, fd, 0);
		close(fd);
		s->should_munmap = 1;

		/*
		 * Convert from working tree format to canonical git format
		 */
		if (convert_to_git(s->path, s->data, s->size, &buf, safe_crlf)) {
			size_t size = 0;
			munmap(s->data, s->size);
			s->should_munmap = 0;
			s->data = strbuf_detach(&buf, &size);
			s->size = size;
			s->should_free = 1;
		}
	}
	else {
		enum object_type type;
		if (size_only)
			type = sha1_object_info(s->sha1, &s->size);
		else {
			s->data = read_sha1_file(s->sha1, &type, &s->size);
			s->should_free = 1;
		}
	}
	return 0;
}

void diff_free_filespec_blob(struct diff_filespec *s)
{
	if (s->should_free)
		free(s->data);
	else if (s->should_munmap)
		munmap(s->data, s->size);

	if (s->should_free || s->should_munmap) {
		s->should_free = s->should_munmap = 0;
		s->data = NULL;
	}
}

void diff_free_filespec_data(struct diff_filespec *s)
{
	diff_free_filespec_blob(s);
	free(s->cnt_data);
	s->cnt_data = NULL;
}

static void prep_temp_blob(const char *path, struct diff_tempfile *temp,
			   void *blob,
			   unsigned long size,
			   const unsigned char *sha1,
			   int mode)
{
	int fd;
	struct strbuf buf = STRBUF_INIT;
	struct strbuf template = STRBUF_INIT;
	char *path_dup = xstrdup(path);
	const char *base = basename(path_dup);

	/* Generate "XXXXXX_basename.ext" */
	strbuf_addstr(&template, "XXXXXX_");
	strbuf_addstr(&template, base);

	fd = git_mkstemps(temp->tmp_path, PATH_MAX, template.buf,
			strlen(base) + 1);
	if (fd < 0)
		die_errno("unable to create temp-file");
	if (convert_to_working_tree(path,
			(const char *)blob, (size_t)size, &buf)) {
		blob = buf.buf;
		size = buf.len;
	}
	if (write_in_full(fd, blob, size) != size)
		die_errno("unable to write temp-file");
	close(fd);
	temp->name = temp->tmp_path;
	strcpy(temp->hex, sha1_to_hex(sha1));
	temp->hex[40] = 0;
	sprintf(temp->mode, "%06o", mode);
	strbuf_release(&buf);
	strbuf_release(&template);
	free(path_dup);
}

static struct diff_tempfile *prepare_temp_file(const char *name,
		struct diff_filespec *one)
{
	struct diff_tempfile *temp = claim_diff_tempfile();

	if (!DIFF_FILE_VALID(one)) {
	not_a_valid_file:
		/* A '-' entry produces this for file-2, and
		 * a '+' entry produces this for file-1.
		 */
		temp->name = "/dev/null";
		strcpy(temp->hex, ".");
		strcpy(temp->mode, ".");
		return temp;
	}

	if (!remove_tempfile_installed) {
		atexit(remove_tempfile);
		sigchain_push_common(remove_tempfile_on_signal);
		remove_tempfile_installed = 1;
	}

	if (!one->sha1_valid ||
	    reuse_worktree_file(name, one->sha1, 1)) {
		struct stat st;
		if (lstat(name, &st) < 0) {
			if (errno == ENOENT)
				goto not_a_valid_file;
			die_errno("stat(%s)", name);
		}
		if (S_ISLNK(st.st_mode)) {
			struct strbuf sb = STRBUF_INIT;
			if (strbuf_readlink(&sb, name, st.st_size) < 0)
				die_errno("readlink(%s)", name);
			prep_temp_blob(name, temp, sb.buf, sb.len,
				       (one->sha1_valid ?
					one->sha1 : null_sha1),
				       (one->sha1_valid ?
					one->mode : S_IFLNK));
			strbuf_release(&sb);
		}
		else {
			/* we can borrow from the file in the work tree */
			temp->name = name;
			if (!one->sha1_valid)
				strcpy(temp->hex, sha1_to_hex(null_sha1));
			else
				strcpy(temp->hex, sha1_to_hex(one->sha1));
			/* Even though we may sometimes borrow the
			 * contents from the work tree, we always want
			 * one->mode.  mode is trustworthy even when
			 * !(one->sha1_valid), as long as
			 * DIFF_FILE_VALID(one).
			 */
			sprintf(temp->mode, "%06o", one->mode);
		}
		return temp;
	}
	else {
		if (diff_populate_filespec(one, 0))
			die("cannot read data blob for %s", one->path);
		prep_temp_blob(name, temp, one->data, one->size,
			       one->sha1, one->mode);
	}
	return temp;
}

/* An external diff command takes:
 *
 * diff-cmd name infile1 infile1-sha1 infile1-mode \
 *               infile2 infile2-sha1 infile2-mode [ rename-to ]
 *
 */
static void run_external_diff(const char *pgm,
			      const char *name,
			      const char *other,
			      struct diff_filespec *one,
			      struct diff_filespec *two,
			      const char *xfrm_msg,
			      int complete_rewrite)
{
	const char *spawn_arg[10];
	int retval;
	const char **arg = &spawn_arg[0];

	if (one && two) {
		struct diff_tempfile *temp_one, *temp_two;
		const char *othername = (other ? other : name);
		temp_one = prepare_temp_file(name, one);
		temp_two = prepare_temp_file(othername, two);
		*arg++ = pgm;
		*arg++ = name;
		*arg++ = temp_one->name;
		*arg++ = temp_one->hex;
		*arg++ = temp_one->mode;
		*arg++ = temp_two->name;
		*arg++ = temp_two->hex;
		*arg++ = temp_two->mode;
		if (other) {
			*arg++ = other;
			*arg++ = xfrm_msg;
		}
	} else {
		*arg++ = pgm;
		*arg++ = name;
	}
	*arg = NULL;
	fflush(NULL);
	retval = run_command_v_opt(spawn_arg, 0);
	remove_tempfile();
	if (retval) {
		fprintf(stderr, "external diff died, stopping at %s.\n", name);
		exit(1);
	}
}

static int similarity_index(struct diff_filepair *p)
{
	return p->score * 100 / MAX_SCORE;
}

static void fill_metainfo(struct strbuf *msg,
			  const char *name,
			  const char *other,
			  struct diff_filespec *one,
			  struct diff_filespec *two,
			  struct diff_options *o,
			  struct diff_filepair *p)
{
	strbuf_init(msg, PATH_MAX * 2 + 300);
	switch (p->status) {
	case DIFF_STATUS_COPIED:
		strbuf_addf(msg, "similarity index %d%%", similarity_index(p));
		strbuf_addstr(msg, "\ncopy from ");
		quote_c_style(name, msg, NULL, 0);
		strbuf_addstr(msg, "\ncopy to ");
		quote_c_style(other, msg, NULL, 0);
		strbuf_addch(msg, '\n');
		break;
	case DIFF_STATUS_RENAMED:
		strbuf_addf(msg, "similarity index %d%%", similarity_index(p));
		strbuf_addstr(msg, "\nrename from ");
		quote_c_style(name, msg, NULL, 0);
		strbuf_addstr(msg, "\nrename to ");
		quote_c_style(other, msg, NULL, 0);
		strbuf_addch(msg, '\n');
		break;
	case DIFF_STATUS_MODIFIED:
		if (p->score) {
			strbuf_addf(msg, "dissimilarity index %d%%\n",
				    similarity_index(p));
			break;
		}
		/* fallthru */
	default:
		/* nothing */
		;
	}
	if (one && two && hashcmp(one->sha1, two->sha1)) {
		int abbrev = DIFF_OPT_TST(o, FULL_INDEX) ? 40 : DEFAULT_ABBREV;

		if (DIFF_OPT_TST(o, BINARY)) {
			mmfile_t mf;
			if ((!fill_mmfile(&mf, one) && diff_filespec_is_binary(one)) ||
			    (!fill_mmfile(&mf, two) && diff_filespec_is_binary(two)))
				abbrev = 40;
		}
		strbuf_addf(msg, "index %.*s..%.*s",
			    abbrev, sha1_to_hex(one->sha1),
			    abbrev, sha1_to_hex(two->sha1));
		if (one->mode == two->mode)
			strbuf_addf(msg, " %06o", one->mode);
		strbuf_addch(msg, '\n');
	}
	if (msg->len)
		strbuf_setlen(msg, msg->len - 1);
}

static void run_diff_cmd(const char *pgm,
			 const char *name,
			 const char *other,
			 const char *attr_path,
			 struct diff_filespec *one,
			 struct diff_filespec *two,
			 struct strbuf *msg,
			 struct diff_options *o,
			 struct diff_filepair *p)
{
	const char *xfrm_msg = NULL;
	int complete_rewrite = (p->status == DIFF_STATUS_MODIFIED) && p->score;

	if (msg) {
		fill_metainfo(msg, name, other, one, two, o, p);
		xfrm_msg = msg->len ? msg->buf : NULL;
	}

	if (!DIFF_OPT_TST(o, ALLOW_EXTERNAL))
		pgm = NULL;
	else {
		struct userdiff_driver *drv = userdiff_find_by_path(attr_path);
		if (drv && drv->external)
			pgm = drv->external;
	}

	if (pgm) {
		run_external_diff(pgm, name, other, one, two, xfrm_msg,
				  complete_rewrite);
		return;
	}
	if (one && two)
		builtin_diff(name, other ? other : name,
			     one, two, xfrm_msg, o, complete_rewrite);
	else
		fprintf(o->file, "* Unmerged path %s\n", name);
}

static void diff_fill_sha1_info(struct diff_filespec *one)
{
	if (DIFF_FILE_VALID(one)) {
		if (!one->sha1_valid) {
			struct stat st;
			if (!strcmp(one->path, "-")) {
				hashcpy(one->sha1, null_sha1);
				return;
			}
			if (lstat(one->path, &st) < 0)
				die_errno("stat '%s'", one->path);
			if (index_path(one->sha1, one->path, &st, 0))
				die("cannot hash %s", one->path);
		}
	}
	else
		hashclr(one->sha1);
}

static void strip_prefix(int prefix_length, const char **namep, const char **otherp)
{
	/* Strip the prefix but do not molest /dev/null and absolute paths */
	if (*namep && **namep != '/')
		*namep += prefix_length;
	if (*otherp && **otherp != '/')
		*otherp += prefix_length;
}

static void run_diff(struct diff_filepair *p, struct diff_options *o)
{
	const char *pgm = external_diff();
	struct strbuf msg;
	struct diff_filespec *one = p->one;
	struct diff_filespec *two = p->two;
	const char *name;
	const char *other;
	const char *attr_path;

	name  = p->one->path;
	other = (strcmp(name, p->two->path) ? p->two->path : NULL);
	attr_path = name;
	if (o->prefix_length)
		strip_prefix(o->prefix_length, &name, &other);

	if (DIFF_PAIR_UNMERGED(p)) {
		run_diff_cmd(pgm, name, NULL, attr_path,
			     NULL, NULL, NULL, o, p);
		return;
	}

	diff_fill_sha1_info(one);
	diff_fill_sha1_info(two);

	if (!pgm &&
	    DIFF_FILE_VALID(one) && DIFF_FILE_VALID(two) &&
	    (S_IFMT & one->mode) != (S_IFMT & two->mode)) {
		/*
		 * a filepair that changes between file and symlink
		 * needs to be split into deletion and creation.
		 */
		struct diff_filespec *null = alloc_filespec(two->path);
		run_diff_cmd(NULL, name, other, attr_path,
			     one, null, &msg, o, p);
		free(null);
		strbuf_release(&msg);

		null = alloc_filespec(one->path);
		run_diff_cmd(NULL, name, other, attr_path,
			     null, two, &msg, o, p);
		free(null);
	}
	else
		run_diff_cmd(pgm, name, other, attr_path,
			     one, two, &msg, o, p);

	strbuf_release(&msg);
}

static void run_diffstat(struct diff_filepair *p, struct diff_options *o,
			 struct diffstat_t *diffstat)
{
	const char *name;
	const char *other;
	int complete_rewrite = 0;

	if (DIFF_PAIR_UNMERGED(p)) {
		/* unmerged */
		builtin_diffstat(p->one->path, NULL, NULL, NULL, diffstat, o, 0);
		return;
	}

	name = p->one->path;
	other = (strcmp(name, p->two->path) ? p->two->path : NULL);

	if (o->prefix_length)
		strip_prefix(o->prefix_length, &name, &other);

	diff_fill_sha1_info(p->one);
	diff_fill_sha1_info(p->two);

	if (p->status == DIFF_STATUS_MODIFIED && p->score)
		complete_rewrite = 1;
	builtin_diffstat(name, other, p->one, p->two, diffstat, o, complete_rewrite);
}

static void run_checkdiff(struct diff_filepair *p, struct diff_options *o)
{
	const char *name;
	const char *other;
	const char *attr_path;

	if (DIFF_PAIR_UNMERGED(p)) {
		/* unmerged */
		return;
	}

	name = p->one->path;
	other = (strcmp(name, p->two->path) ? p->two->path : NULL);
	attr_path = other ? other : name;

	if (o->prefix_length)
		strip_prefix(o->prefix_length, &name, &other);

	diff_fill_sha1_info(p->one);
	diff_fill_sha1_info(p->two);

	builtin_checkdiff(name, other, attr_path, p->one, p->two, o);
}

void diff_setup(struct diff_options *options)
{
	memset(options, 0, sizeof(*options));

	options->file = stdout;

	options->line_termination = '\n';
	options->break_opt = -1;
	options->rename_limit = -1;
	options->dirstat_percent = 3;
	options->context = 3;

	options->change = diff_change;
	options->add_remove = diff_addremove;
	if (diff_use_color_default > 0)
		DIFF_OPT_SET(options, COLOR_DIFF);
	options->detect_rename = diff_detect_rename_default;

	if (!diff_mnemonic_prefix) {
		options->a_prefix = "a/";
		options->b_prefix = "b/";
	}
}

int diff_setup_done(struct diff_options *options)
{
	int count = 0;

	if (options->output_format & DIFF_FORMAT_NAME)
		count++;
	if (options->output_format & DIFF_FORMAT_NAME_STATUS)
		count++;
	if (options->output_format & DIFF_FORMAT_CHECKDIFF)
		count++;
	if (options->output_format & DIFF_FORMAT_NO_OUTPUT)
		count++;
	if (count > 1)
		die("--name-only, --name-status, --check and -s are mutually exclusive");

	if (DIFF_OPT_TST(options, FIND_COPIES_HARDER))
		options->detect_rename = DIFF_DETECT_COPY;

	if (!DIFF_OPT_TST(options, RELATIVE_NAME))
		options->prefix = NULL;
	if (options->prefix)
		options->prefix_length = strlen(options->prefix);
	else
		options->prefix_length = 0;

	if (options->output_format & (DIFF_FORMAT_NAME |
				      DIFF_FORMAT_NAME_STATUS |
				      DIFF_FORMAT_CHECKDIFF |
				      DIFF_FORMAT_NO_OUTPUT))
		options->output_format &= ~(DIFF_FORMAT_RAW |
					    DIFF_FORMAT_NUMSTAT |
					    DIFF_FORMAT_DIFFSTAT |
					    DIFF_FORMAT_SHORTSTAT |
					    DIFF_FORMAT_DIRSTAT |
					    DIFF_FORMAT_SUMMARY |
					    DIFF_FORMAT_PATCH);

	/*
	 * These cases always need recursive; we do not drop caller-supplied
	 * recursive bits for other formats here.
	 */
	if (options->output_format & (DIFF_FORMAT_PATCH |
				      DIFF_FORMAT_NUMSTAT |
				      DIFF_FORMAT_DIFFSTAT |
				      DIFF_FORMAT_SHORTSTAT |
				      DIFF_FORMAT_DIRSTAT |
				      DIFF_FORMAT_SUMMARY |
				      DIFF_FORMAT_CHECKDIFF))
		DIFF_OPT_SET(options, RECURSIVE);
	/*
	 * Also pickaxe would not work very well if you do not say recursive
	 */
	if (options->pickaxe)
		DIFF_OPT_SET(options, RECURSIVE);

	if (options->detect_rename && options->rename_limit < 0)
		options->rename_limit = diff_rename_limit_default;
	if (options->setup & DIFF_SETUP_USE_CACHE) {
		if (!active_cache)
			/* read-cache does not die even when it fails
			 * so it is safe for us to do this here.  Also
			 * it does not smudge active_cache or active_nr
			 * when it fails, so we do not have to worry about
			 * cleaning it up ourselves either.
			 */
			read_cache();
	}
	if (options->abbrev <= 0 || 40 < options->abbrev)
		options->abbrev = 40; /* full */

	/*
	 * It does not make sense to show the first hit we happened
	 * to have found.  It does not make sense not to return with
	 * exit code in such a case either.
	 */
	if (DIFF_OPT_TST(options, QUIET)) {
		options->output_format = DIFF_FORMAT_NO_OUTPUT;
		DIFF_OPT_SET(options, EXIT_WITH_STATUS);
	}

	return 0;
}

static int opt_arg(const char *arg, int arg_short, const char *arg_long, int *val)
{
	char c, *eq;
	int len;

	if (*arg != '-')
		return 0;
	c = *++arg;
	if (!c)
		return 0;
	if (c == arg_short) {
		c = *++arg;
		if (!c)
			return 1;
		if (val && isdigit(c)) {
			char *end;
			int n = strtoul(arg, &end, 10);
			if (*end)
				return 0;
			*val = n;
			return 1;
		}
		return 0;
	}
	if (c != '-')
		return 0;
	arg++;
	eq = strchr(arg, '=');
	if (eq)
		len = eq - arg;
	else
		len = strlen(arg);
	if (!len || strncmp(arg, arg_long, len))
		return 0;
	if (eq) {
		int n;
		char *end;
		if (!isdigit(*++eq))
			return 0;
		n = strtoul(eq, &end, 10);
		if (*end)
			return 0;
		*val = n;
	}
	return 1;
}

static int diff_scoreopt_parse(const char *opt);

int diff_opt_parse(struct diff_options *options, const char **av, int ac)
{
	const char *arg = av[0];

	/* Output format options */
	if (!strcmp(arg, "-p") || !strcmp(arg, "-u"))
		options->output_format |= DIFF_FORMAT_PATCH;
	else if (opt_arg(arg, 'U', "unified", &options->context))
		options->output_format |= DIFF_FORMAT_PATCH;
	else if (!strcmp(arg, "--raw"))
		options->output_format |= DIFF_FORMAT_RAW;
	else if (!strcmp(arg, "--patch-with-raw"))
		options->output_format |= DIFF_FORMAT_PATCH | DIFF_FORMAT_RAW;
	else if (!strcmp(arg, "--numstat"))
		options->output_format |= DIFF_FORMAT_NUMSTAT;
	else if (!strcmp(arg, "--shortstat"))
		options->output_format |= DIFF_FORMAT_SHORTSTAT;
	else if (opt_arg(arg, 'X', "dirstat", &options->dirstat_percent))
		options->output_format |= DIFF_FORMAT_DIRSTAT;
	else if (!strcmp(arg, "--cumulative")) {
		options->output_format |= DIFF_FORMAT_DIRSTAT;
		DIFF_OPT_SET(options, DIRSTAT_CUMULATIVE);
	} else if (opt_arg(arg, 0, "dirstat-by-file",
			   &options->dirstat_percent)) {
		options->output_format |= DIFF_FORMAT_DIRSTAT;
		DIFF_OPT_SET(options, DIRSTAT_BY_FILE);
	}
	else if (!strcmp(arg, "--check"))
		options->output_format |= DIFF_FORMAT_CHECKDIFF;
	else if (!strcmp(arg, "--summary"))
		options->output_format |= DIFF_FORMAT_SUMMARY;
	else if (!strcmp(arg, "--patch-with-stat"))
		options->output_format |= DIFF_FORMAT_PATCH | DIFF_FORMAT_DIFFSTAT;
	else if (!strcmp(arg, "--name-only"))
		options->output_format |= DIFF_FORMAT_NAME;
	else if (!strcmp(arg, "--name-status"))
		options->output_format |= DIFF_FORMAT_NAME_STATUS;
	else if (!strcmp(arg, "-s"))
		options->output_format |= DIFF_FORMAT_NO_OUTPUT;
	else if (!prefixcmp(arg, "--stat")) {
		char *end;
		int width = options->stat_width;
		int name_width = options->stat_name_width;
		arg += 6;
		end = (char *)arg;

		switch (*arg) {
		case '-':
			if (!prefixcmp(arg, "-width="))
				width = strtoul(arg + 7, &end, 10);
			else if (!prefixcmp(arg, "-name-width="))
				name_width = strtoul(arg + 12, &end, 10);
			break;
		case '=':
			width = strtoul(arg+1, &end, 10);
			if (*end == ',')
				name_width = strtoul(end+1, &end, 10);
		}

		/* Important! This checks all the error cases! */
		if (*end)
			return 0;
		options->output_format |= DIFF_FORMAT_DIFFSTAT;
		options->stat_name_width = name_width;
		options->stat_width = width;
	}

	/* renames options */
	else if (!prefixcmp(arg, "-B")) {
		if ((options->break_opt = diff_scoreopt_parse(arg)) == -1)
			return -1;
	}
	else if (!prefixcmp(arg, "-M")) {
		if ((options->rename_score = diff_scoreopt_parse(arg)) == -1)
			return -1;
		options->detect_rename = DIFF_DETECT_RENAME;
	}
	else if (!prefixcmp(arg, "-C")) {
		if (options->detect_rename == DIFF_DETECT_COPY)
			DIFF_OPT_SET(options, FIND_COPIES_HARDER);
		if ((options->rename_score = diff_scoreopt_parse(arg)) == -1)
			return -1;
		options->detect_rename = DIFF_DETECT_COPY;
	}
	else if (!strcmp(arg, "--no-renames"))
		options->detect_rename = 0;
	else if (!strcmp(arg, "--relative"))
		DIFF_OPT_SET(options, RELATIVE_NAME);
	else if (!prefixcmp(arg, "--relative=")) {
		DIFF_OPT_SET(options, RELATIVE_NAME);
		options->prefix = arg + 11;
	}

	/* xdiff options */
	else if (!strcmp(arg, "-w") || !strcmp(arg, "--ignore-all-space"))
		DIFF_XDL_SET(options, IGNORE_WHITESPACE);
	else if (!strcmp(arg, "-b") || !strcmp(arg, "--ignore-space-change"))
		DIFF_XDL_SET(options, IGNORE_WHITESPACE_CHANGE);
	else if (!strcmp(arg, "--ignore-space-at-eol"))
		DIFF_XDL_SET(options, IGNORE_WHITESPACE_AT_EOL);
	else if (!strcmp(arg, "--patience"))
		DIFF_XDL_SET(options, PATIENCE_DIFF);

	/* flags options */
	else if (!strcmp(arg, "--binary")) {
		options->output_format |= DIFF_FORMAT_PATCH;
		DIFF_OPT_SET(options, BINARY);
	}
	else if (!strcmp(arg, "--full-index"))
		DIFF_OPT_SET(options, FULL_INDEX);
	else if (!strcmp(arg, "-a") || !strcmp(arg, "--text"))
		DIFF_OPT_SET(options, TEXT);
	else if (!strcmp(arg, "-R"))
		DIFF_OPT_SET(options, REVERSE_DIFF);
	else if (!strcmp(arg, "--find-copies-harder"))
		DIFF_OPT_SET(options, FIND_COPIES_HARDER);
	else if (!strcmp(arg, "--follow"))
		DIFF_OPT_SET(options, FOLLOW_RENAMES);
	else if (!strcmp(arg, "--color"))
		DIFF_OPT_SET(options, COLOR_DIFF);
	else if (!strcmp(arg, "--no-color"))
		DIFF_OPT_CLR(options, COLOR_DIFF);
	else if (!strcmp(arg, "--color-words")) {
		DIFF_OPT_SET(options, COLOR_DIFF);
		DIFF_OPT_SET(options, COLOR_DIFF_WORDS);
	}
	else if (!prefixcmp(arg, "--color-words=")) {
		DIFF_OPT_SET(options, COLOR_DIFF);
		DIFF_OPT_SET(options, COLOR_DIFF_WORDS);
		options->word_regex = arg + 14;
	}
	else if (!strcmp(arg, "--exit-code"))
		DIFF_OPT_SET(options, EXIT_WITH_STATUS);
	else if (!strcmp(arg, "--quiet"))
		DIFF_OPT_SET(options, QUIET);
	else if (!strcmp(arg, "--ext-diff"))
		DIFF_OPT_SET(options, ALLOW_EXTERNAL);
	else if (!strcmp(arg, "--no-ext-diff"))
		DIFF_OPT_CLR(options, ALLOW_EXTERNAL);
	else if (!strcmp(arg, "--textconv"))
		DIFF_OPT_SET(options, ALLOW_TEXTCONV);
	else if (!strcmp(arg, "--no-textconv"))
		DIFF_OPT_CLR(options, ALLOW_TEXTCONV);
	else if (!strcmp(arg, "--ignore-submodules"))
		DIFF_OPT_SET(options, IGNORE_SUBMODULES);

	/* misc options */
	else if (!strcmp(arg, "-z"))
		options->line_termination = 0;
	else if (!prefixcmp(arg, "-l"))
		options->rename_limit = strtoul(arg+2, NULL, 10);
	else if (!prefixcmp(arg, "-S"))
		options->pickaxe = arg + 2;
	else if (!strcmp(arg, "--pickaxe-all"))
		options->pickaxe_opts = DIFF_PICKAXE_ALL;
	else if (!strcmp(arg, "--pickaxe-regex"))
		options->pickaxe_opts = DIFF_PICKAXE_REGEX;
	else if (!prefixcmp(arg, "-O"))
		options->orderfile = arg + 2;
	else if (!prefixcmp(arg, "--diff-filter="))
		options->filter = arg + 14;
	else if (!strcmp(arg, "--abbrev"))
		options->abbrev = DEFAULT_ABBREV;
	else if (!prefixcmp(arg, "--abbrev=")) {
		options->abbrev = strtoul(arg + 9, NULL, 10);
		if (options->abbrev < MINIMUM_ABBREV)
			options->abbrev = MINIMUM_ABBREV;
		else if (40 < options->abbrev)
			options->abbrev = 40;
	}
	else if (!prefixcmp(arg, "--src-prefix="))
		options->a_prefix = arg + 13;
	else if (!prefixcmp(arg, "--dst-prefix="))
		options->b_prefix = arg + 13;
	else if (!strcmp(arg, "--no-prefix"))
		options->a_prefix = options->b_prefix = "";
	else if (opt_arg(arg, '\0', "inter-hunk-context",
			 &options->interhunkcontext))
		;
	else if (!prefixcmp(arg, "--output=")) {
		options->file = fopen(arg + strlen("--output="), "w");
		options->close_file = 1;
	} else
		return 0;
	return 1;
}

static int parse_num(const char **cp_p)
{
	unsigned long num, scale;
	int ch, dot;
	const char *cp = *cp_p;

	num = 0;
	scale = 1;
	dot = 0;
	for(;;) {
		ch = *cp;
		if ( !dot && ch == '.' ) {
			scale = 1;
			dot = 1;
		} else if ( ch == '%' ) {
			scale = dot ? scale*100 : 100;
			cp++;	/* % is always at the end */
			break;
		} else if ( ch >= '0' && ch <= '9' ) {
			if ( scale < 100000 ) {
				scale *= 10;
				num = (num*10) + (ch-'0');
			}
		} else {
			break;
		}
		cp++;
	}
	*cp_p = cp;

	/* user says num divided by scale and we say internally that
	 * is MAX_SCORE * num / scale.
	 */
	return (int)((num >= scale) ? MAX_SCORE : (MAX_SCORE * num / scale));
}

static int diff_scoreopt_parse(const char *opt)
{
	int opt1, opt2, cmd;

	if (*opt++ != '-')
		return -1;
	cmd = *opt++;
	if (cmd != 'M' && cmd != 'C' && cmd != 'B')
		return -1; /* that is not a -M, -C nor -B option */

	opt1 = parse_num(&opt);
	if (cmd != 'B')
		opt2 = 0;
	else {
		if (*opt == 0)
			opt2 = 0;
		else if (*opt != '/')
			return -1; /* we expect -B80/99 or -B80 */
		else {
			opt++;
			opt2 = parse_num(&opt);
		}
	}
	if (*opt != 0)
		return -1;
	return opt1 | (opt2 << 16);
}

struct diff_queue_struct diff_queued_diff;

void diff_q(struct diff_queue_struct *queue, struct diff_filepair *dp)
{
	if (queue->alloc <= queue->nr) {
		queue->alloc = alloc_nr(queue->alloc);
		queue->queue = xrealloc(queue->queue,
					sizeof(dp) * queue->alloc);
	}
	queue->queue[queue->nr++] = dp;
}

struct diff_filepair *diff_queue(struct diff_queue_struct *queue,
				 struct diff_filespec *one,
				 struct diff_filespec *two)
{
	struct diff_filepair *dp = xcalloc(1, sizeof(*dp));
	dp->one = one;
	dp->two = two;
	if (queue)
		diff_q(queue, dp);
	return dp;
}

void diff_free_filepair(struct diff_filepair *p)
{
	free_filespec(p->one);
	free_filespec(p->two);
	free(p);
}

/* This is different from find_unique_abbrev() in that
 * it stuffs the result with dots for alignment.
 */
const char *diff_unique_abbrev(const unsigned char *sha1, int len)
{
	int abblen;
	const char *abbrev;
	if (len == 40)
		return sha1_to_hex(sha1);

	abbrev = find_unique_abbrev(sha1, len);
	abblen = strlen(abbrev);
	if (abblen < 37) {
		static char hex[41];
		if (len < abblen && abblen <= len + 2)
			sprintf(hex, "%s%.*s", abbrev, len+3-abblen, "..");
		else
			sprintf(hex, "%s...", abbrev);
		return hex;
	}
	return sha1_to_hex(sha1);
}

static void diff_flush_raw(struct diff_filepair *p, struct diff_options *opt)
{
	int line_termination = opt->line_termination;
	int inter_name_termination = line_termination ? '\t' : '\0';

	if (!(opt->output_format & DIFF_FORMAT_NAME_STATUS)) {
		fprintf(opt->file, ":%06o %06o %s ", p->one->mode, p->two->mode,
			diff_unique_abbrev(p->one->sha1, opt->abbrev));
		fprintf(opt->file, "%s ", diff_unique_abbrev(p->two->sha1, opt->abbrev));
	}
	if (p->score) {
		fprintf(opt->file, "%c%03d%c", p->status, similarity_index(p),
			inter_name_termination);
	} else {
		fprintf(opt->file, "%c%c", p->status, inter_name_termination);
	}

	if (p->status == DIFF_STATUS_COPIED ||
	    p->status == DIFF_STATUS_RENAMED) {
		const char *name_a, *name_b;
		name_a = p->one->path;
		name_b = p->two->path;
		strip_prefix(opt->prefix_length, &name_a, &name_b);
		write_name_quoted(name_a, opt->file, inter_name_termination);
		write_name_quoted(name_b, opt->file, line_termination);
	} else {
		const char *name_a, *name_b;
		name_a = p->one->mode ? p->one->path : p->two->path;
		name_b = NULL;
		strip_prefix(opt->prefix_length, &name_a, &name_b);
		write_name_quoted(name_a, opt->file, line_termination);
	}
}

int diff_unmodified_pair(struct diff_filepair *p)
{
	/* This function is written stricter than necessary to support
	 * the currently implemented transformers, but the idea is to
	 * let transformers to produce diff_filepairs any way they want,
	 * and filter and clean them up here before producing the output.
	 */
	struct diff_filespec *one = p->one, *two = p->two;

	if (DIFF_PAIR_UNMERGED(p))
		return 0; /* unmerged is interesting */

	/* deletion, addition, mode or type change
	 * and rename are all interesting.
	 */
	if (DIFF_FILE_VALID(one) != DIFF_FILE_VALID(two) ||
	    DIFF_PAIR_MODE_CHANGED(p) ||
	    strcmp(one->path, two->path))
		return 0;

	/* both are valid and point at the same path.  that is, we are
	 * dealing with a change.
	 */
	if (one->sha1_valid && two->sha1_valid &&
	    !hashcmp(one->sha1, two->sha1))
		return 1; /* no change */
	if (!one->sha1_valid && !two->sha1_valid)
		return 1; /* both look at the same file on the filesystem. */
	return 0;
}

static void diff_flush_patch(struct diff_filepair *p, struct diff_options *o)
{
	if (diff_unmodified_pair(p))
		return;

	if ((DIFF_FILE_VALID(p->one) && S_ISDIR(p->one->mode)) ||
	    (DIFF_FILE_VALID(p->two) && S_ISDIR(p->two->mode)))
		return; /* no tree diffs in patch format */

	run_diff(p, o);
}

static void diff_flush_stat(struct diff_filepair *p, struct diff_options *o,
			    struct diffstat_t *diffstat)
{
	if (diff_unmodified_pair(p))
		return;

	if ((DIFF_FILE_VALID(p->one) && S_ISDIR(p->one->mode)) ||
	    (DIFF_FILE_VALID(p->two) && S_ISDIR(p->two->mode)))
		return; /* no tree diffs in patch format */

	run_diffstat(p, o, diffstat);
}

static void diff_flush_checkdiff(struct diff_filepair *p,
		struct diff_options *o)
{
	if (diff_unmodified_pair(p))
		return;

	if ((DIFF_FILE_VALID(p->one) && S_ISDIR(p->one->mode)) ||
	    (DIFF_FILE_VALID(p->two) && S_ISDIR(p->two->mode)))
		return; /* no tree diffs in patch format */

	run_checkdiff(p, o);
}

int diff_queue_is_empty(void)
{
	struct diff_queue_struct *q = &diff_queued_diff;
	int i;
	for (i = 0; i < q->nr; i++)
		if (!diff_unmodified_pair(q->queue[i]))
			return 0;
	return 1;
}

#if DIFF_DEBUG
void diff_debug_filespec(struct diff_filespec *s, int x, const char *one)
{
	fprintf(stderr, "queue[%d] %s (%s) %s %06o %s\n",
		x, one ? one : "",
		s->path,
		DIFF_FILE_VALID(s) ? "valid" : "invalid",
		s->mode,
		s->sha1_valid ? sha1_to_hex(s->sha1) : "");
	fprintf(stderr, "queue[%d] %s size %lu flags %d\n",
		x, one ? one : "",
		s->size, s->xfrm_flags);
}

void diff_debug_filepair(const struct diff_filepair *p, int i)
{
	diff_debug_filespec(p->one, i, "one");
	diff_debug_filespec(p->two, i, "two");
	fprintf(stderr, "score %d, status %c rename_used %d broken %d\n",
		p->score, p->status ? p->status : '?',
		p->one->rename_used, p->broken_pair);
}

void diff_debug_queue(const char *msg, struct diff_queue_struct *q)
{
	int i;
	if (msg)
		fprintf(stderr, "%s\n", msg);
	fprintf(stderr, "q->nr = %d\n", q->nr);
	for (i = 0; i < q->nr; i++) {
		struct diff_filepair *p = q->queue[i];
		diff_debug_filepair(p, i);
	}
}
#endif

static void diff_resolve_rename_copy(void)
{
	int i;
	struct diff_filepair *p;
	struct diff_queue_struct *q = &diff_queued_diff;

	diff_debug_queue("resolve-rename-copy", q);

	for (i = 0; i < q->nr; i++) {
		p = q->queue[i];
		p->status = 0; /* undecided */
		if (DIFF_PAIR_UNMERGED(p))
			p->status = DIFF_STATUS_UNMERGED;
		else if (!DIFF_FILE_VALID(p->one))
			p->status = DIFF_STATUS_ADDED;
		else if (!DIFF_FILE_VALID(p->two))
			p->status = DIFF_STATUS_DELETED;
		else if (DIFF_PAIR_TYPE_CHANGED(p))
			p->status = DIFF_STATUS_TYPE_CHANGED;

		/* from this point on, we are dealing with a pair
		 * whose both sides are valid and of the same type, i.e.
		 * either in-place edit or rename/copy edit.
		 */
		else if (DIFF_PAIR_RENAME(p)) {
			/*
			 * A rename might have re-connected a broken
			 * pair up, causing the pathnames to be the
			 * same again. If so, that's not a rename at
			 * all, just a modification..
			 *
			 * Otherwise, see if this source was used for
			 * multiple renames, in which case we decrement
			 * the count, and call it a copy.
			 */
			if (!strcmp(p->one->path, p->two->path))
				p->status = DIFF_STATUS_MODIFIED;
			else if (--p->one->rename_used > 0)
				p->status = DIFF_STATUS_COPIED;
			else
				p->status = DIFF_STATUS_RENAMED;
		}
		else if (hashcmp(p->one->sha1, p->two->sha1) ||
			 p->one->mode != p->two->mode ||
			 is_null_sha1(p->one->sha1))
			p->status = DIFF_STATUS_MODIFIED;
		else {
			/* This is a "no-change" entry and should not
			 * happen anymore, but prepare for broken callers.
			 */
			error("feeding unmodified %s to diffcore",
			      p->one->path);
			p->status = DIFF_STATUS_UNKNOWN;
		}
	}
	diff_debug_queue("resolve-rename-copy done", q);
}

static int check_pair_status(struct diff_filepair *p)
{
	switch (p->status) {
	case DIFF_STATUS_UNKNOWN:
		return 0;
	case 0:
		die("internal error in diff-resolve-rename-copy");
	default:
		return 1;
	}
}

static void flush_one_pair(struct diff_filepair *p, struct diff_options *opt)
{
	int fmt = opt->output_format;

	if (fmt & DIFF_FORMAT_CHECKDIFF)
		diff_flush_checkdiff(p, opt);
	else if (fmt & (DIFF_FORMAT_RAW | DIFF_FORMAT_NAME_STATUS))
		diff_flush_raw(p, opt);
	else if (fmt & DIFF_FORMAT_NAME) {
		const char *name_a, *name_b;
		name_a = p->two->path;
		name_b = NULL;
		strip_prefix(opt->prefix_length, &name_a, &name_b);
		write_name_quoted(name_a, opt->file, opt->line_termination);
	}
}

static void show_file_mode_name(FILE *file, const char *newdelete, struct diff_filespec *fs)
{
	if (fs->mode)
		fprintf(file, " %s mode %06o ", newdelete, fs->mode);
	else
		fprintf(file, " %s ", newdelete);
	write_name_quoted(fs->path, file, '\n');
}


static void show_mode_change(FILE *file, struct diff_filepair *p, int show_name)
{
	if (p->one->mode && p->two->mode && p->one->mode != p->two->mode) {
		fprintf(file, " mode change %06o => %06o%c", p->one->mode, p->two->mode,
			show_name ? ' ' : '\n');
		if (show_name) {
			write_name_quoted(p->two->path, file, '\n');
		}
	}
}

static void show_rename_copy(FILE *file, const char *renamecopy, struct diff_filepair *p)
{
	char *names = pprint_rename(p->one->path, p->two->path);

	fprintf(file, " %s %s (%d%%)\n", renamecopy, names, similarity_index(p));
	free(names);
	show_mode_change(file, p, 0);
}

static void diff_summary(FILE *file, struct diff_filepair *p)
{
	switch(p->status) {
	case DIFF_STATUS_DELETED:
		show_file_mode_name(file, "delete", p->one);
		break;
	case DIFF_STATUS_ADDED:
		show_file_mode_name(file, "create", p->two);
		break;
	case DIFF_STATUS_COPIED:
		show_rename_copy(file, "copy", p);
		break;
	case DIFF_STATUS_RENAMED:
		show_rename_copy(file, "rename", p);
		break;
	default:
		if (p->score) {
			fputs(" rewrite ", file);
			write_name_quoted(p->two->path, file, ' ');
			fprintf(file, "(%d%%)\n", similarity_index(p));
		}
		show_mode_change(file, p, !p->score);
		break;
	}
}

struct patch_id_t {
	git_SHA_CTX *ctx;
	int patchlen;
};

static int remove_space(char *line, int len)
{
	int i;
	char *dst = line;
	unsigned char c;

	for (i = 0; i < len; i++)
		if (!isspace((c = line[i])))
			*dst++ = c;

	return dst - line;
}

static void patch_id_consume(void *priv, char *line, unsigned long len)
{
	struct patch_id_t *data = priv;
	int new_len;

	/* Ignore line numbers when computing the SHA1 of the patch */
	if (!prefixcmp(line, "@@ -"))
		return;

	new_len = remove_space(line, len);

	git_SHA1_Update(data->ctx, line, new_len);
	data->patchlen += new_len;
}

/* returns 0 upon success, and writes result into sha1 */
static int diff_get_patch_id(struct diff_options *options, unsigned char *sha1)
{
	struct diff_queue_struct *q = &diff_queued_diff;
	int i;
	git_SHA_CTX ctx;
	struct patch_id_t data;
	char buffer[PATH_MAX * 4 + 20];

	git_SHA1_Init(&ctx);
	memset(&data, 0, sizeof(struct patch_id_t));
	data.ctx = &ctx;

	for (i = 0; i < q->nr; i++) {
		xpparam_t xpp;
		xdemitconf_t xecfg;
		xdemitcb_t ecb;
		mmfile_t mf1, mf2;
		struct diff_filepair *p = q->queue[i];
		int len1, len2;

		memset(&xpp, 0, sizeof(xpp));
		memset(&xecfg, 0, sizeof(xecfg));
		if (p->status == 0)
			return error("internal diff status error");
		if (p->status == DIFF_STATUS_UNKNOWN)
			continue;
		if (diff_unmodified_pair(p))
			continue;
		if ((DIFF_FILE_VALID(p->one) && S_ISDIR(p->one->mode)) ||
		    (DIFF_FILE_VALID(p->two) && S_ISDIR(p->two->mode)))
			continue;
		if (DIFF_PAIR_UNMERGED(p))
			continue;

		diff_fill_sha1_info(p->one);
		diff_fill_sha1_info(p->two);
		if (fill_mmfile(&mf1, p->one) < 0 ||
				fill_mmfile(&mf2, p->two) < 0)
			return error("unable to read files to diff");

		len1 = remove_space(p->one->path, strlen(p->one->path));
		len2 = remove_space(p->two->path, strlen(p->two->path));
		if (p->one->mode == 0)
			len1 = snprintf(buffer, sizeof(buffer),
					"diff--gita/%.*sb/%.*s"
					"newfilemode%06o"
					"---/dev/null"
					"+++b/%.*s",
					len1, p->one->path,
					len2, p->two->path,
					p->two->mode,
					len2, p->two->path);
		else if (p->two->mode == 0)
			len1 = snprintf(buffer, sizeof(buffer),
					"diff--gita/%.*sb/%.*s"
					"deletedfilemode%06o"
					"---a/%.*s"
					"+++/dev/null",
					len1, p->one->path,
					len2, p->two->path,
					p->one->mode,
					len1, p->one->path);
		else
			len1 = snprintf(buffer, sizeof(buffer),
					"diff--gita/%.*sb/%.*s"
					"---a/%.*s"
					"+++b/%.*s",
					len1, p->one->path,
					len2, p->two->path,
					len1, p->one->path,
					len2, p->two->path);
		git_SHA1_Update(&ctx, buffer, len1);

		xpp.flags = XDF_NEED_MINIMAL;
		xecfg.ctxlen = 3;
		xecfg.flags = XDL_EMIT_FUNCNAMES;
		xdi_diff_outf(&mf1, &mf2, patch_id_consume, &data,
			      &xpp, &xecfg, &ecb);
	}

	git_SHA1_Final(sha1, &ctx);
	return 0;
}

int diff_flush_patch_id(struct diff_options *options, unsigned char *sha1)
{
	struct diff_queue_struct *q = &diff_queued_diff;
	int i;
	int result = diff_get_patch_id(options, sha1);

	for (i = 0; i < q->nr; i++)
		diff_free_filepair(q->queue[i]);

	free(q->queue);
	q->queue = NULL;
	q->nr = q->alloc = 0;

	return result;
}

static int is_summary_empty(const struct diff_queue_struct *q)
{
	int i;

	for (i = 0; i < q->nr; i++) {
		const struct diff_filepair *p = q->queue[i];

		switch (p->status) {
		case DIFF_STATUS_DELETED:
		case DIFF_STATUS_ADDED:
		case DIFF_STATUS_COPIED:
		case DIFF_STATUS_RENAMED:
			return 0;
		default:
			if (p->score)
				return 0;
			if (p->one->mode && p->two->mode &&
			    p->one->mode != p->two->mode)
				return 0;
			break;
		}
	}
	return 1;
}

void diff_flush(struct diff_options *options)
{
	struct diff_queue_struct *q = &diff_queued_diff;
	int i, output_format = options->output_format;
	int separator = 0;

	/*
	 * Order: raw, stat, summary, patch
	 * or:    name/name-status/checkdiff (other bits clear)
	 */
	if (!q->nr)
		goto free_queue;

	if (output_format & (DIFF_FORMAT_RAW |
			     DIFF_FORMAT_NAME |
			     DIFF_FORMAT_NAME_STATUS |
			     DIFF_FORMAT_CHECKDIFF)) {
		for (i = 0; i < q->nr; i++) {
			struct diff_filepair *p = q->queue[i];
			if (check_pair_status(p))
				flush_one_pair(p, options);
		}
		separator++;
	}

	if (output_format & (DIFF_FORMAT_DIFFSTAT|DIFF_FORMAT_SHORTSTAT|DIFF_FORMAT_NUMSTAT)) {
		struct diffstat_t diffstat;

		memset(&diffstat, 0, sizeof(struct diffstat_t));
		for (i = 0; i < q->nr; i++) {
			struct diff_filepair *p = q->queue[i];
			if (check_pair_status(p))
				diff_flush_stat(p, options, &diffstat);
		}
		if (output_format & DIFF_FORMAT_NUMSTAT)
			show_numstat(&diffstat, options);
		if (output_format & DIFF_FORMAT_DIFFSTAT)
			show_stats(&diffstat, options);
		if (output_format & DIFF_FORMAT_SHORTSTAT)
			show_shortstats(&diffstat, options);
		free_diffstat_info(&diffstat);
		separator++;
	}
	if (output_format & DIFF_FORMAT_DIRSTAT)
		show_dirstat(options);

	if (output_format & DIFF_FORMAT_SUMMARY && !is_summary_empty(q)) {
		for (i = 0; i < q->nr; i++)
			diff_summary(options->file, q->queue[i]);
		separator++;
	}

	if (output_format & DIFF_FORMAT_PATCH) {
		if (separator) {
			putc(options->line_termination, options->file);
			if (options->stat_sep) {
				/* attach patch instead of inline */
				fputs(options->stat_sep, options->file);
			}
		}

		for (i = 0; i < q->nr; i++) {
			struct diff_filepair *p = q->queue[i];
			if (check_pair_status(p))
				diff_flush_patch(p, options);
		}
	}

	if (output_format & DIFF_FORMAT_CALLBACK)
		options->format_callback(q, options, options->format_callback_data);

	for (i = 0; i < q->nr; i++)
		diff_free_filepair(q->queue[i]);
free_queue:
	free(q->queue);
	q->queue = NULL;
	q->nr = q->alloc = 0;
	if (options->close_file)
		fclose(options->file);
}

static void diffcore_apply_filter(const char *filter)
{
	int i;
	struct diff_queue_struct *q = &diff_queued_diff;
	struct diff_queue_struct outq;
	outq.queue = NULL;
	outq.nr = outq.alloc = 0;

	if (!filter)
		return;

	if (strchr(filter, DIFF_STATUS_FILTER_AON)) {
		int found;
		for (i = found = 0; !found && i < q->nr; i++) {
			struct diff_filepair *p = q->queue[i];
			if (((p->status == DIFF_STATUS_MODIFIED) &&
			     ((p->score &&
			       strchr(filter, DIFF_STATUS_FILTER_BROKEN)) ||
			      (!p->score &&
			       strchr(filter, DIFF_STATUS_MODIFIED)))) ||
			    ((p->status != DIFF_STATUS_MODIFIED) &&
			     strchr(filter, p->status)))
				found++;
		}
		if (found)
			return;

		/* otherwise we will clear the whole queue
		 * by copying the empty outq at the end of this
		 * function, but first clear the current entries
		 * in the queue.
		 */
		for (i = 0; i < q->nr; i++)
			diff_free_filepair(q->queue[i]);
	}
	else {
		/* Only the matching ones */
		for (i = 0; i < q->nr; i++) {
			struct diff_filepair *p = q->queue[i];

			if (((p->status == DIFF_STATUS_MODIFIED) &&
			     ((p->score &&
			       strchr(filter, DIFF_STATUS_FILTER_BROKEN)) ||
			      (!p->score &&
			       strchr(filter, DIFF_STATUS_MODIFIED)))) ||
			    ((p->status != DIFF_STATUS_MODIFIED) &&
			     strchr(filter, p->status)))
				diff_q(&outq, p);
			else
				diff_free_filepair(p);
		}
	}
	free(q->queue);
	*q = outq;
}

/* Check whether two filespecs with the same mode and size are identical */
static int diff_filespec_is_identical(struct diff_filespec *one,
				      struct diff_filespec *two)
{
	if (S_ISGITLINK(one->mode))
		return 0;
	if (diff_populate_filespec(one, 0))
		return 0;
	if (diff_populate_filespec(two, 0))
		return 0;
	return !memcmp(one->data, two->data, one->size);
}

static void diffcore_skip_stat_unmatch(struct diff_options *diffopt)
{
	int i;
	struct diff_queue_struct *q = &diff_queued_diff;
	struct diff_queue_struct outq;
	outq.queue = NULL;
	outq.nr = outq.alloc = 0;

	for (i = 0; i < q->nr; i++) {
		struct diff_filepair *p = q->queue[i];

		/*
		 * 1. Entries that come from stat info dirtyness
		 *    always have both sides (iow, not create/delete),
		 *    one side of the object name is unknown, with
		 *    the same mode and size.  Keep the ones that
		 *    do not match these criteria.  They have real
		 *    differences.
		 *
		 * 2. At this point, the file is known to be modified,
		 *    with the same mode and size, and the object
		 *    name of one side is unknown.  Need to inspect
		 *    the identical contents.
		 */
		if (!DIFF_FILE_VALID(p->one) || /* (1) */
		    !DIFF_FILE_VALID(p->two) ||
		    (p->one->sha1_valid && p->two->sha1_valid) ||
		    (p->one->mode != p->two->mode) ||
		    diff_populate_filespec(p->one, 1) ||
		    diff_populate_filespec(p->two, 1) ||
		    (p->one->size != p->two->size) ||
		    !diff_filespec_is_identical(p->one, p->two)) /* (2) */
			diff_q(&outq, p);
		else {
			/*
			 * The caller can subtract 1 from skip_stat_unmatch
			 * to determine how many paths were dirty only
			 * due to stat info mismatch.
			 */
			if (!DIFF_OPT_TST(diffopt, NO_INDEX))
				diffopt->skip_stat_unmatch++;
			diff_free_filepair(p);
		}
	}
	free(q->queue);
	*q = outq;
}

void diffcore_std(struct diff_options *options)
{
	if (options->skip_stat_unmatch)
		diffcore_skip_stat_unmatch(options);
	if (options->break_opt != -1)
		diffcore_break(options->break_opt);
	if (options->detect_rename)
		diffcore_rename(options);
	if (options->break_opt != -1)
		diffcore_merge_broken();
	if (options->pickaxe)
		diffcore_pickaxe(options->pickaxe, options->pickaxe_opts);
	if (options->orderfile)
		diffcore_order(options->orderfile);
	diff_resolve_rename_copy();
	diffcore_apply_filter(options->filter);

	if (diff_queued_diff.nr)
		DIFF_OPT_SET(options, HAS_CHANGES);
	else
		DIFF_OPT_CLR(options, HAS_CHANGES);
}

int diff_result_code(struct diff_options *opt, int status)
{
	int result = 0;
	if (!DIFF_OPT_TST(opt, EXIT_WITH_STATUS) &&
	    !(opt->output_format & DIFF_FORMAT_CHECKDIFF))
		return status;
	if (DIFF_OPT_TST(opt, EXIT_WITH_STATUS) &&
	    DIFF_OPT_TST(opt, HAS_CHANGES))
		result |= 01;
	if ((opt->output_format & DIFF_FORMAT_CHECKDIFF) &&
	    DIFF_OPT_TST(opt, CHECK_FAILED))
		result |= 02;
	return result;
}

void diff_addremove(struct diff_options *options,
		    int addremove, unsigned mode,
		    const unsigned char *sha1,
		    const char *concatpath)
{
	struct diff_filespec *one, *two;

	if (DIFF_OPT_TST(options, IGNORE_SUBMODULES) && S_ISGITLINK(mode))
		return;

	/* This may look odd, but it is a preparation for
	 * feeding "there are unchanged files which should
	 * not produce diffs, but when you are doing copy
	 * detection you would need them, so here they are"
	 * entries to the diff-core.  They will be prefixed
	 * with something like '=' or '*' (I haven't decided
	 * which but should not make any difference).
	 * Feeding the same new and old to diff_change()
	 * also has the same effect.
	 * Before the final output happens, they are pruned after
	 * merged into rename/copy pairs as appropriate.
	 */
	if (DIFF_OPT_TST(options, REVERSE_DIFF))
		addremove = (addremove == '+' ? '-' :
			     addremove == '-' ? '+' : addremove);

	if (options->prefix &&
	    strncmp(concatpath, options->prefix, options->prefix_length))
		return;

	one = alloc_filespec(concatpath);
	two = alloc_filespec(concatpath);

	if (addremove != '+')
		fill_filespec(one, sha1, mode);
	if (addremove != '-')
		fill_filespec(two, sha1, mode);

	diff_queue(&diff_queued_diff, one, two);
	DIFF_OPT_SET(options, HAS_CHANGES);
}

void diff_change(struct diff_options *options,
		 unsigned old_mode, unsigned new_mode,
		 const unsigned char *old_sha1,
		 const unsigned char *new_sha1,
		 const char *concatpath)
{
	struct diff_filespec *one, *two;

	if (DIFF_OPT_TST(options, IGNORE_SUBMODULES) && S_ISGITLINK(old_mode)
			&& S_ISGITLINK(new_mode))
		return;

	if (DIFF_OPT_TST(options, REVERSE_DIFF)) {
		unsigned tmp;
		const unsigned char *tmp_c;
		tmp = old_mode; old_mode = new_mode; new_mode = tmp;
		tmp_c = old_sha1; old_sha1 = new_sha1; new_sha1 = tmp_c;
	}

	if (options->prefix &&
	    strncmp(concatpath, options->prefix, options->prefix_length))
		return;

	one = alloc_filespec(concatpath);
	two = alloc_filespec(concatpath);
	fill_filespec(one, old_sha1, old_mode);
	fill_filespec(two, new_sha1, new_mode);

	diff_queue(&diff_queued_diff, one, two);
	DIFF_OPT_SET(options, HAS_CHANGES);
}

void diff_unmerge(struct diff_options *options,
		  const char *path,
		  unsigned mode, const unsigned char *sha1)
{
	struct diff_filespec *one, *two;

	if (options->prefix &&
	    strncmp(path, options->prefix, options->prefix_length))
		return;

	one = alloc_filespec(path);
	two = alloc_filespec(path);
	fill_filespec(one, sha1, mode);
	diff_queue(&diff_queued_diff, one, two)->is_unmerged = 1;
}

static char *run_textconv(const char *pgm, struct diff_filespec *spec,
		size_t *outsize)
{
	struct diff_tempfile *temp;
	const char *argv[3];
	const char **arg = argv;
	struct child_process child;
	struct strbuf buf = STRBUF_INIT;

	temp = prepare_temp_file(spec->path, spec);
	*arg++ = pgm;
	*arg++ = temp->name;
	*arg = NULL;

	memset(&child, 0, sizeof(child));
	child.argv = argv;
	child.out = -1;
	if (start_command(&child) != 0 ||
	    strbuf_read(&buf, child.out, 0) < 0 ||
	    finish_command(&child) != 0) {
		strbuf_release(&buf);
		remove_tempfile();
		error("error running textconv command '%s'", pgm);
		return NULL;
	}
	remove_tempfile();

	return strbuf_detach(&buf, outsize);
}<|MERGE_RESOLUTION|>--- conflicted
+++ resolved
@@ -174,38 +174,9 @@
 	char tmp_path[PATH_MAX];
 } diff_temp[2];
 
-<<<<<<< HEAD
-static struct diff_tempfile *claim_diff_tempfile(void) {
-	int i;
-	for (i = 0; i < ARRAY_SIZE(diff_temp); i++)
-		if (!diff_temp[i].name)
-			return diff_temp + i;
-	die("BUG: diff is failing to clean up its tempfiles");
-}
-
-static int remove_tempfile_installed;
-
-static void remove_tempfile(void)
-{
-	int i;
-	for (i = 0; i < ARRAY_SIZE(diff_temp); i++) {
-		if (diff_temp[i].name == diff_temp[i].tmp_path)
-			unlink_or_warn(diff_temp[i].name);
-		diff_temp[i].name = NULL;
-	}
-}
-
-static void remove_tempfile_on_signal(int signo)
-{
-	remove_tempfile();
-	sigchain_pop(signo);
-	raise(signo);
-}
-=======
 typedef unsigned long (*sane_truncate_fn)(char *line, unsigned long len);
 
 struct emit_callback {
-	struct xdiff_emit_state xm;
 	int color_diff;
 	unsigned ws_rule;
 	int blank_at_eof_in_preimage;
@@ -218,7 +189,6 @@
 	int *found_changesp;
 	FILE *file;
 };
->>>>>>> 6957eb9a
 
 static int count_lines(const char *data, int size)
 {
@@ -243,43 +213,6 @@
 	return count;
 }
 
-static void print_line_count(FILE *file, int count)
-{
-	switch (count) {
-	case 0:
-		fprintf(file, "0,0");
-		break;
-	case 1:
-		fprintf(file, "1");
-		break;
-	default:
-		fprintf(file, "1,%d", count);
-		break;
-	}
-}
-
-static void copy_file_with_prefix(FILE *file,
-				  int prefix, const char *data, int size,
-				  const char *set, const char *reset)
-{
-	int ch, nl_just_seen = 1;
-	while (0 < size--) {
-		ch = *data++;
-		if (nl_just_seen) {
-			fputs(set, file);
-			putc(prefix, file);
-		}
-		if (ch == '\n') {
-			nl_just_seen = 1;
-			fputs(reset, file);
-		} else
-			nl_just_seen = 0;
-		putc(ch, file);
-	}
-	if (!nl_just_seen)
-		fprintf(file, "%s\n\\ No newline at end of file\n", reset);
-}
-
 static int fill_mmfile(mmfile_t *mf, struct diff_filespec *one)
 {
 	if (!DIFF_FILE_VALID(one)) {
@@ -289,6 +222,7 @@
 	}
 	else if (diff_populate_filespec(one, 0))
 		return -1;
+
 	mf->ptr = one->data;
 	mf->size = one->size;
 	return 0;
@@ -388,6 +322,70 @@
 	}
 }
 
+static struct diff_tempfile *claim_diff_tempfile(void) {
+	int i;
+	for (i = 0; i < ARRAY_SIZE(diff_temp); i++)
+		if (!diff_temp[i].name)
+			return diff_temp + i;
+	die("BUG: diff is failing to clean up its tempfiles");
+}
+
+static int remove_tempfile_installed;
+
+static void remove_tempfile(void)
+{
+	int i;
+	for (i = 0; i < ARRAY_SIZE(diff_temp); i++) {
+		if (diff_temp[i].name == diff_temp[i].tmp_path)
+			unlink_or_warn(diff_temp[i].name);
+		diff_temp[i].name = NULL;
+	}
+}
+
+static void remove_tempfile_on_signal(int signo)
+{
+	remove_tempfile();
+	sigchain_pop(signo);
+	raise(signo);
+}
+
+static void print_line_count(FILE *file, int count)
+{
+	switch (count) {
+	case 0:
+		fprintf(file, "0,0");
+		break;
+	case 1:
+		fprintf(file, "1");
+		break;
+	default:
+		fprintf(file, "1,%d", count);
+		break;
+	}
+}
+
+static void copy_file_with_prefix(FILE *file,
+				  int prefix, const char *data, int size,
+				  const char *set, const char *reset)
+{
+	int ch, nl_just_seen = 1;
+	while (0 < size--) {
+		ch = *data++;
+		if (nl_just_seen) {
+			fputs(set, file);
+			putc(prefix, file);
+		}
+		if (ch == '\n') {
+			nl_just_seen = 1;
+			fputs(reset, file);
+		} else
+			nl_just_seen = 0;
+		putc(ch, file);
+	}
+	if (!nl_just_seen)
+		fprintf(file, "%s\n\\ No newline at end of file\n", reset);
+}
+
 static void emit_rewrite_diff(const char *name_a,
 			      const char *name_b,
 			      struct diff_filespec *one,
@@ -464,24 +462,6 @@
 		copy_file_with_prefix(o->file, '+', data_two, size_two, new, reset);
 }
 
-<<<<<<< HEAD
-static int fill_mmfile(mmfile_t *mf, struct diff_filespec *one)
-{
-	if (!DIFF_FILE_VALID(one)) {
-		mf->ptr = (char *)""; /* does not matter */
-		mf->size = 0;
-		return 0;
-	}
-	else if (diff_populate_filespec(one, 0))
-		return -1;
-
-	mf->ptr = one->data;
-	mf->size = one->size;
-	return 0;
-}
-
-=======
->>>>>>> 6957eb9a
 struct diff_words_buffer {
 	mmfile_t text;
 	long alloc;
@@ -659,25 +639,6 @@
 	diff_words->minus.text.size = diff_words->plus.text.size = 0;
 }
 
-<<<<<<< HEAD
-typedef unsigned long (*sane_truncate_fn)(char *line, unsigned long len);
-
-struct emit_callback {
-	int color_diff;
-	unsigned ws_rule;
-	int blank_at_eof_in_preimage;
-	int blank_at_eof_in_postimage;
-	int lno_in_preimage;
-	int lno_in_postimage;
-	sane_truncate_fn truncate;
-	const char **label_path;
-	struct diff_words_data *diff_words;
-	int *found_changesp;
-	FILE *file;
-};
-
-=======
->>>>>>> 6957eb9a
 static void free_diff_words_data(struct emit_callback *ecbdata)
 {
 	if (ecbdata->diff_words) {
