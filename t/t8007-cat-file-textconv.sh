#!/bin/sh

test_description='git cat-file textconv support'
. ./test-lib.sh

cat >helper <<'EOF'
#!/bin/sh
grep -q '^bin: ' "$1" || { echo "E: $1 is not \"binary\" file" 1>&2; exit 1; }
sed 's/^bin: /converted: /' "$1"
EOF
chmod +x helper

test_expect_success 'setup ' '
	echo "bin: test" >one.bin &&
	test_ln_s_add one.bin symlink.bin &&
	git add . &&
	GIT_AUTHOR_NAME=Number1 git commit -a -m First --date="2010-01-01 18:00:00" &&
	echo "bin: test version 2" >one.bin &&
	GIT_AUTHOR_NAME=Number2 git commit -a -m Second --date="2010-01-01 20:00:00"
'

cat >expected <<EOF
bin: test version 2
EOF

test_expect_success 'no filter specified' '
	git cat-file --textconv :one.bin >result &&
	test_cmp expected result
'

test_expect_success 'setup textconv filters' '
	echo "*.bin diff=test" >.gitattributes &&
	git config diff.test.textconv ./helper &&
	git config diff.test.cachetextconv false
'

test_expect_success 'cat-file without --textconv' '
	git cat-file blob :one.bin >result &&
	test_cmp expected result
'

cat >expected <<EOF
bin: test
EOF

test_expect_success 'cat-file without --textconv on previous commit' '
	git cat-file -p HEAD^:one.bin >result &&
	test_cmp expected result
'

cat >expected <<EOF
converted: test version 2
EOF

test_expect_success 'cat-file --textconv on last commit' '
	git cat-file --textconv :one.bin >result &&
	test_cmp expected result
'

cat >expected <<EOF
converted: test
EOF

test_expect_success 'cat-file --textconv on previous commit' '
	git cat-file --textconv HEAD^:one.bin >result &&
	test_cmp expected result
'

<<<<<<< HEAD
test_expect_success 'cat-file without --textconv (symlink)' '
=======
test_expect_success SYMLINKS 'cat-file without --textconv (symlink)' '
	printf "%s" "one.bin" >expected &&
>>>>>>> afa15f3c
	git cat-file blob :symlink.bin >result &&
	test_cmp expected result
'


<<<<<<< HEAD
test_expect_success 'cat-file --textconv on index (symlink)' '
	! git cat-file --textconv :symlink.bin 2>result &&
	cat >expected <<\EOF &&
fatal: git cat-file --textconv: unable to run textconv on :symlink.bin
EOF
	test_cmp expected result
'

test_expect_success 'cat-file --textconv on HEAD (symlink)' '
	! git cat-file --textconv HEAD:symlink.bin 2>result &&
	cat >expected <<EOF &&
fatal: git cat-file --textconv: unable to run textconv on HEAD:symlink.bin
EOF
=======
test_expect_success SYMLINKS 'cat-file --textconv on index (symlink)' '
	git cat-file --textconv :symlink.bin >result &&
	test_cmp expected result
'

test_expect_success SYMLINKS 'cat-file --textconv on HEAD (symlink)' '
	git cat-file --textconv HEAD:symlink.bin >result &&
>>>>>>> afa15f3c
	test_cmp expected result
'

test_done<|MERGE_RESOLUTION|>--- conflicted
+++ resolved
@@ -66,40 +66,20 @@
 	test_cmp expected result
 '
 
-<<<<<<< HEAD
 test_expect_success 'cat-file without --textconv (symlink)' '
-=======
-test_expect_success SYMLINKS 'cat-file without --textconv (symlink)' '
 	printf "%s" "one.bin" >expected &&
->>>>>>> afa15f3c
 	git cat-file blob :symlink.bin >result &&
 	test_cmp expected result
 '
 
 
-<<<<<<< HEAD
 test_expect_success 'cat-file --textconv on index (symlink)' '
-	! git cat-file --textconv :symlink.bin 2>result &&
-	cat >expected <<\EOF &&
-fatal: git cat-file --textconv: unable to run textconv on :symlink.bin
-EOF
+	git cat-file --textconv :symlink.bin >result &&
 	test_cmp expected result
 '
 
 test_expect_success 'cat-file --textconv on HEAD (symlink)' '
-	! git cat-file --textconv HEAD:symlink.bin 2>result &&
-	cat >expected <<EOF &&
-fatal: git cat-file --textconv: unable to run textconv on HEAD:symlink.bin
-EOF
-=======
-test_expect_success SYMLINKS 'cat-file --textconv on index (symlink)' '
-	git cat-file --textconv :symlink.bin >result &&
-	test_cmp expected result
-'
-
-test_expect_success SYMLINKS 'cat-file --textconv on HEAD (symlink)' '
 	git cat-file --textconv HEAD:symlink.bin >result &&
->>>>>>> afa15f3c
 	test_cmp expected result
 '
 
