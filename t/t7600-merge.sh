--- conflicted
+++ resolved
@@ -511,7 +511,6 @@
 
 test_debug 'gitk --all'
 
-<<<<<<< HEAD
 test_expect_success 'refresh the index before merging' '
 	git reset --hard c1 &&
 	sleep 1 &&
@@ -541,7 +540,10 @@
 	git merge c5~1 &&
 	git show -s --pretty=format:%s HEAD > actual &&
 	test_cmp actual expected
-=======
+'
+
+test_debug 'gitk --all'
+
 test_expect_success 'merge --no-ff --no-commit && commit' '
 	git reset --hard c0 &&
 	git merge --no-ff --no-commit c1 &&
@@ -554,7 +556,6 @@
 test_expect_success 'amending no-ff merge commit' '
 	EDITOR=: git commit --amend &&
 	verify_parents $c0 $c1
->>>>>>> cf10f9fd
 '
 
 test_debug 'gitk --all'
