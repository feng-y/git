--- conflicted
+++ resolved
@@ -357,11 +357,6 @@
 	font-family: monospace;
 }
 
-<<<<<<< HEAD
-/* format of (optional) objects size in 'tree' view */
-td.size {
-	font-family: monospace;
-=======
 /* progress of blame_interactive */
 div#progress_bar {
 	height: 2px;
@@ -370,7 +365,12 @@
 }
 div#progress_info {
 	float: right;
->>>>>>> 87e573f6
+	text-align: right;
+}
+
+/* format of (optional) objects size in 'tree' view */
+td.size {
+	font-family: monospace;
 	text-align: right;
 }
 
